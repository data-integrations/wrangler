<?xml version="1.0" encoding="UTF-8"?>
<!--
  ~ Copyright © 2016-2017 Cask Data, Inc.
  ~
  ~ Licensed under the Apache License, Version 2.0 (the "License"); you may not
  ~ use this file except in compliance with the License. You may obtain a copy of
  ~ the License at
  ~
  ~ http://www.apache.org/licenses/LICENSE-2.0
  ~
  ~ Unless required by applicable law or agreed to in writing, software
  ~ distributed under the License is distributed on an "AS IS" BASIS, WITHOUT
  ~ WARRANTIES OR CONDITIONS OF ANY KIND, either express or implied. See the
  ~ License for the specific language governing permissions and limitations under
  ~ the License.
  -->
<project xmlns="http://maven.apache.org/POM/4.0.0" xmlns:xsi="http://www.w3.org/2001/XMLSchema-instance" xsi:schemaLocation="http://maven.apache.org/POM/4.0.0 http://maven.apache.org/xsd/maven-4.0.0.xsd">
  <modelVersion>4.0.0</modelVersion>

  <groupId>co.cask.wrangler</groupId>
  <artifactId>wrangler</artifactId>
<<<<<<< HEAD
  <version>3.0.1</version>
=======
  <version>3.0.3-SNAPSHOT</version>
>>>>>>> 3c1e2d10
  <name>Wrangler</name>
  <packaging>pom</packaging>
  <description>An interactive tool for data cleansing and transformation.</description>
  <url>http://github.com/hydrator/wrangler</url>

  <modules>
    <module>wrangler-transform</module>
    <module>wrangler-service</module>
    <module>wrangler-core</module>
    <module>wrangler-api</module>
    <module>wrangler-test</module>
  </modules>

  <licenses>
    <license>
      <name>The Apache Software License, Version 2.0</name>
      <url>http://www.apache.org/licenses/LICENSE-2.0.txt</url>
      <distribution>repo</distribution>
      <comments>A business-friendly OSS license</comments>
    </license>
  </licenses>

  <developers>
    <developer>
      <name>Cask Data</name>
      <email>cask-dev@googlegroups.com</email>
      <organization>Cask Data, Inc.</organization>
      <organizationUrl>http://cask.co</organizationUrl>
    </developer>
  </developers>

  <scm>
    <connection>scm:git:https://github.com/hydrator/wrangler.git</connection>
    <developerConnection>scm:git:git@github.com:hydrator/wrangler.git</developerConnection>
    <url>https://github.com/hydrator/wrangler.git</url>
    <tag>HEAD</tag>
  </scm>

  <distributionManagement>
    <repository>
      <id>sonatype.release</id>
      <url>https://oss.sonatype.org/service/local/staging/deploy/maven2</url>
    </repository>
    <snapshotRepository>
      <id>sonatype.snapshots</id>
      <url>https://oss.sonatype.org/content/repositories/snapshots</url>
    </snapshotRepository>
    <site>
      <id>cask</id>
      <url>http://cask.co</url>
    </site>
  </distributionManagement>

  <issueManagement>
    <url>https://issues.cask.co/browse/CDAP</url>
  </issueManagement>

  <properties>
    <project.build.sourceEncoding>UTF-8</project.build.sourceEncoding>
    <cdap.version>4.3.2</cdap.version>
    <commons-jexl.version>3.0</commons-jexl.version>
    <commons-csv.version>1.4</commons-csv.version>
    <commons-lang.version>2.6</commons-lang.version>
    <commons-lang3.version>3.5</commons-lang3.version>
    <guava.version>20.0</guava.version>
    <unix4j.version>0.4</unix4j.version>
    <json-path.version>2.2.0</json-path.version>
    <hl7.version>2.2</hl7.version>
    <bouncycastle.version>1.56</bouncycastle.version>
    <joda-time.version>2.9.7</joda-time.version>
    <httpdlog-parser.version>3.0</httpdlog-parser.version>
    <natty.version>0.13</natty.version>
    <vtd.xml.version>2.13</vtd.xml.version>
    <commons.io.version>2.5</commons.io.version>
    <simmetrics.version>4.1.1</simmetrics.version>
    <chlorine.version>1.1.5</chlorine.version>
    <simplemagic.version>1.11</simplemagic.version>
    <httpclient.version>4.5.3</httpclient.version>
    <netty-http.version>1.0.0-SNAPSHOT</netty-http.version>
    <netty.version>4.1.16.Final</netty.version>
    <commons-math3.version>3.6.1</commons-math3.version>
    <avro.version>1.8.1</avro.version>
    <slf4j.version>1.7.5</slf4j.version>
    <google.http.client.version>1.22.0</google.http.client.version>
    <protobuf.version>3.3.0</protobuf.version>
    <guava.retrying.version>2.0.0</guava.retrying.version>
    <geogson.version>1.1.97</geogson.version>
    <kafka.clients.version>0.10.2.1</kafka.clients.version>
    <aws.sdk.version>1.11.133</aws.sdk.version>
    <poi.version>3.16</poi.version>
    <hadoop.version>2.4.0</hadoop.version>
    <antlr4.version>4.7</antlr4.version>
    <antlr4-maven-plugin.version>4.7</antlr4-maven-plugin.version>
    <junit.version>4.12</junit.version>
    <reflections.version>0.9.9</reflections.version>
    <commons.validator.version>1.6</commons.validator.version>
    <bigquery.connector.hadoop2.version>0.10.2-hadoop2</bigquery.connector.hadoop2.version>
    <google.cloud.bigquery.version>0.25.0-beta</google.cloud.bigquery.version>
    <google.storage.version>1.7.0</google.storage.version>
    <juniversalchardet.version>1.0.3</juniversalchardet.version>
  </properties>

  <repositories>
    <repository>
      <id>sonatype</id>
      <url>https://oss.sonatype.org/content/groups/public</url>
    </repository>
    <repository>
      <id>sonatype-snapshots</id>
      <url>https://oss.sonatype.org/content/repositories/snapshots</url>
    </repository>
  </repositories>

  <dependencies>
    <dependency>
      <groupId>junit</groupId>
      <artifactId>junit</artifactId>
      <version>${junit.version}</version>
      <scope>test</scope>
    </dependency>
  </dependencies>

  <build>
    <pluginManagement>
      <plugins>
        <plugin>
          <groupId>org.apache.maven.plugins</groupId>
          <artifactId>maven-compiler-plugin</artifactId>
          <version>3.7.0</version>
          <configuration>
            <source>1.8</source>
            <target>1.8</target>
          </configuration>
        </plugin>
        <plugin>
          <groupId>org.apache.felix</groupId>
          <artifactId>maven-bundle-plugin</artifactId>
          <version>3.3.0</version>
          <extensions>true</extensions>
          <configuration>
            <instructions>
              <Embed-Dependency>*;inline=false;scope=compile</Embed-Dependency>
              <Embed-Transitive>true</Embed-Transitive>
              <Embed-Directory>lib</Embed-Directory>
              <!--Only @Plugin classes in the export packages will be included as plugin-->
              <_exportcontents>co.cask.wrangler.*</_exportcontents>
            </instructions>
          </configuration>
          <executions>
            <execution>
              <phase>package</phase>
              <goals>
                <goal>bundle</goal>
              </goals>
            </execution>
          </executions>
        </plugin>
        <plugin>
          <groupId>org.apache.maven.plugins</groupId>
          <artifactId>maven-antrun-plugin</artifactId>
          <version>1.7</version>
        </plugin>
      </plugins>
    </pluginManagement>

    <plugins>
      <plugin>
        <groupId>org.apache.maven.plugins</groupId>
        <artifactId>maven-compiler-plugin</artifactId>
        <version>3.7.0</version>
      </plugin>
      <plugin>
        <groupId>org.apache.maven.plugins</groupId>
        <artifactId>maven-surefire-plugin</artifactId>
        <version>2.14.1</version>
      </plugin>
      <plugin>
        <groupId>org.apache.felix</groupId>
        <artifactId>maven-bundle-plugin</artifactId>
      </plugin>
      <plugin>
        <groupId>org.apache.maven.plugins</groupId>
        <artifactId>maven-antrun-plugin</artifactId>
      </plugin>
    </plugins>
  </build>

   <!-- Profile for release. Includes signing of jars. -->
  <profiles>
    <profile>
      <id>release</id>
      <build>
        <plugins>
          <!-- Source JAR -->
          <plugin>
            <groupId>org.apache.maven.plugins</groupId>
            <artifactId>maven-source-plugin</artifactId>
            <version>2.2.1</version>
            <configuration>
              <excludeResources>true</excludeResources>
            </configuration>
            <executions>
              <execution>
                <id>attach-sources</id>
                <phase>package</phase>
                <goals>
                  <goal>jar-no-fork</goal>
                </goals>
              </execution>
            </executions>
          </plugin>

          <!-- Javadoc jar -->
          <plugin>
            <groupId>org.apache.maven.plugins</groupId>
            <artifactId>maven-javadoc-plugin</artifactId>
            <version>2.9.1</version>
            <configuration>
              <additionalparam>-Xdoclint:none</additionalparam>
              <failOnError>false</failOnError>
              <links>
                <link>http://download.oracle.com/javase/${jee.version}/docs/api/</link>
              </links>
              <doctitle>${project.name} ${project.version}</doctitle>
              <bottom>
                <![CDATA[Copyright &#169; {currentYear} <a href="http://cask.co" target="_blank">Cask Data, Inc.</a> Licensed under the <a href="http://www.apache.org/licenses/LICENSE-2.0" target="_blank">Apache License, Version 2.0</a>.]]>
              </bottom>
            </configuration>
            <executions>
              <execution>
                <id>attach-javadoc</id>
                <phase>package</phase>
                <goals>
                  <goal>jar</goal>
                </goals>
              </execution>
            </executions>
          </plugin>

          <plugin>
            <groupId>org.apache.maven.plugins</groupId>
            <artifactId>maven-gpg-plugin</artifactId>
            <version>1.5</version>
            <configuration>
              <passphrase>${gpg.passphrase}</passphrase>
              <useAgent>${gpg.useagent}</useAgent>
            </configuration>
            <executions>
              <execution>
                <goals>
                  <goal>sign</goal>
                </goals>
              </execution>
            </executions>
          </plugin>

          <plugin>
            <groupId>org.apache.maven.plugins</groupId>
            <artifactId>maven-release-plugin</artifactId>
            <version>2.5.3</version>
            <configuration>
              <tag>v${releaseVersion}</tag>
              <tagNameFormat>v@{project.version}</tagNameFormat>
              <autoVersionSubmodules>true</autoVersionSubmodules>
              <!-- releaseProfiles configuration will actually force a Maven profile
                – the `releases` profile – to become active during the Release process. -->
              <releaseProfiles>releases</releaseProfiles>
            </configuration>
          </plugin>

          <plugin>
            <groupId>org.sonatype.plugins</groupId>
            <artifactId>nexus-staging-maven-plugin</artifactId>
            <version>1.6.2</version>
            <extensions>true</extensions>
            <configuration>
              <nexusUrl>https://oss.sonatype.org</nexusUrl>
              <serverId>sonatype.release</serverId>
              <stagingProfileId>655dc88dc770c3</stagingProfileId>
            </configuration>
          </plugin>
        </plugins>
      </build>
    </profile>
  </profiles>
</project>
<|MERGE_RESOLUTION|>--- conflicted
+++ resolved
@@ -19,11 +19,7 @@
 
   <groupId>co.cask.wrangler</groupId>
   <artifactId>wrangler</artifactId>
-<<<<<<< HEAD
   <version>3.0.1</version>
-=======
-  <version>3.0.3-SNAPSHOT</version>
->>>>>>> 3c1e2d10
   <name>Wrangler</name>
   <packaging>pom</packaging>
   <description>An interactive tool for data cleansing and transformation.</description>
