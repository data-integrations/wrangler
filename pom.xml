<?xml version="1.0" encoding="UTF-8"?>
<!--
  ~ Copyright © 2016-2017 Cask Data, Inc.
  ~
  ~ Licensed under the Apache License, Version 2.0 (the "License"); you may not
  ~ use this file except in compliance with the License. You may obtain a copy of
  ~ the License at
  ~
  ~ http://www.apache.org/licenses/LICENSE-2.0
  ~
  ~ Unless required by applicable law or agreed to in writing, software
  ~ distributed under the License is distributed on an "AS IS" BASIS, WITHOUT
  ~ WARRANTIES OR CONDITIONS OF ANY KIND, either express or implied. See the
  ~ License for the specific language governing permissions and limitations under
  ~ the License.
  -->
<project xmlns="http://maven.apache.org/POM/4.0.0" xmlns:xsi="http://www.w3.org/2001/XMLSchema-instance"
         xsi:schemaLocation="http://maven.apache.org/POM/4.0.0 http://maven.apache.org/xsd/maven-4.0.0.xsd">
  <modelVersion>4.0.0</modelVersion>

  <groupId>co.cask.wrangler</groupId>
  <artifactId>wrangler</artifactId>
<<<<<<< HEAD
  <version>1.3.0</version>
=======
  <version>1.3.1-SNAPSHOT</version>
>>>>>>> 2e3046e6
  <name>wrangler</name>
  <packaging>pom</packaging>
  <description>An interactive tool for data cleansing and transformation.</description>
  <url>http://github.com/hydrator/wrangler</url>

  <modules>
    <module>transform</module>
    <module>service</module>
    <module>core</module>
  </modules>

  <licenses>
    <license>
      <name>The Apache Software License, Version 2.0</name>
      <url>http://www.apache.org/licenses/LICENSE-2.0.txt</url>
      <distribution>repo</distribution>
      <comments>A business-friendly OSS license</comments>
    </license>
  </licenses>

  <developers>
    <developer>
      <name>Cask Data</name>
      <email>cask-dev@googlegroups.com</email>
      <organization>Cask Data, Inc.</organization>
      <organizationUrl>http://cask.co</organizationUrl>
    </developer>
  </developers>

  <scm>
    <connection>scm:git:https://github.com/hydrator/wrangler.git</connection>
    <developerConnection>scm:git:git@github.com:hydrator/wrangler.git</developerConnection>
    <url>https://github.com/hydrator/wrangler.git</url>
    <tag>HEAD</tag>
  </scm>

  <distributionManagement>
    <repository>
      <id>sonatype.release</id>
      <url>https://oss.sonatype.org/service/local/staging/deploy/maven2</url>
    </repository>
    <snapshotRepository>
      <id>sonatype.snapshots</id>
      <url>https://oss.sonatype.org/content/repositories/snapshots</url>
    </snapshotRepository>
    <site>
      <id>cask</id>
      <url>http://cask.co</url>
    </site>
  </distributionManagement>

  <issueManagement>
    <url>https://issues.cask.co/browse/CDAP</url>
  </issueManagement>

  <properties>
    <project.build.sourceEncoding>UTF-8</project.build.sourceEncoding>
    <cdap.version>4.1.1</cdap.version>
    <commons-jexl.version>3.0</commons-jexl.version>
    <commons-csv.version>1.4</commons-csv.version>
    <commons-lang.version>3.5</commons-lang.version>
    <guava.version>19.0</guava.version>
    <unix4j.version>0.4</unix4j.version>
    <json-path.version>2.2.0</json-path.version>
    <hl7.version>2.2</hl7.version>
    <bouncycastle.version>1.56</bouncycastle.version>
    <joda-time.version>2.9.7</joda-time.version>
    <httpdlog-parser.version>3.0</httpdlog-parser.version>
    <natty.version>0.11</natty.version>
    <vtd.xml.version>2.13</vtd.xml.version>
    <commons.io.version>2.5</commons.io.version>
    <simmetrics.version>4.1.1</simmetrics.version>
    <chlorine.version>1.1.5</chlorine.version>
    <simplemagic.version>1.11</simplemagic.version>
    <commons-math3.version>3.6.1</commons-math3.version>
  </properties>

  <repositories>
    <repository>
      <id>sonatype</id>
      <url>https://oss.sonatype.org/content/groups/public</url>
    </repository>
    <repository>
      <id>sonatype-snapshots</id>
      <url>https://oss.sonatype.org/content/repositories/snapshots</url>
    </repository>
  </repositories>

  <dependencies>
    <dependency>
      <groupId>org.json</groupId>
      <artifactId>json</artifactId>
      <version>RELEASE</version>
    </dependency>
    <dependency>
      <groupId>org.apache.commons</groupId>
      <artifactId>commons-csv</artifactId>
      <version>${commons-csv.version}</version>
    </dependency>
    <dependency>
      <groupId>org.unix4j</groupId>
      <artifactId>unix4j-command</artifactId>
      <version>${unix4j.version}</version>
    </dependency>
    <dependency>
      <groupId>com.jayway.jsonpath</groupId>
      <artifactId>json-path</artifactId>
      <version>${json-path.version}</version>
    </dependency>
    <dependency>
      <groupId>org.apache.commons</groupId>
      <artifactId>commons-jexl3</artifactId>
      <version>${commons-jexl.version}</version>
    </dependency>
    <dependency>
      <groupId>co.cask.cdap</groupId>
      <artifactId>cdap-api</artifactId>
      <version>${cdap.version}</version>
      <scope>provided</scope>
    </dependency>
    <dependency>
      <groupId>co.cask.cdap</groupId>
      <artifactId>cdap-etl-api</artifactId>
      <version>${cdap.version}</version>
    </dependency>
    <dependency>
      <groupId>co.cask.cdap</groupId>
      <artifactId>cdap-etl-core</artifactId>
      <version>${cdap.version}</version>
    </dependency>
    <dependency>
      <groupId>co.cask.cdap</groupId>
      <artifactId>hydrator-test</artifactId>
      <version>${cdap.version}</version>
      <scope>test</scope>
    </dependency>
    <dependency>
      <groupId>co.cask.cdap</groupId>
      <artifactId>cdap-unit-test</artifactId>
      <version>${cdap.version}</version>
      <scope>test</scope>
      <exclusions>
        <exclusion>
          <groupId>org.apache.hive</groupId>
          <artifactId>hive-exec</artifactId>
        </exclusion>
        <exclusion>
          <groupId>co.cask.cdap</groupId>
          <artifactId>cdap-explore-jdbc</artifactId>
        </exclusion>
      </exclusions>
    </dependency>
    <dependency>
      <groupId>com.google.guava</groupId>
      <artifactId>guava</artifactId>
      <version>${guava.version}</version>
    </dependency>
    <dependency>
      <groupId>org.apache.commons</groupId>
      <artifactId>commons-lang3</artifactId>
      <version>${commons-lang.version}</version>
    </dependency>
  </dependencies>

  <build>
    <pluginManagement>
      <plugins>
        <plugin>
          <groupId>org.apache.maven.plugins</groupId>
          <artifactId>maven-compiler-plugin</artifactId>
          <version>3.1</version>
          <configuration>
            <source>1.7</source>
            <target>1.7</target>
          </configuration>
        </plugin>
        <plugin>
          <groupId>org.apache.felix</groupId>
          <artifactId>maven-bundle-plugin</artifactId>
          <version>2.3.7</version>
          <extensions>true</extensions>
          <configuration>
            <instructions>
              <Embed-Dependency>*;inline=false;scope=compile</Embed-Dependency>
              <Embed-Transitive>true</Embed-Transitive>
              <Embed-Directory>lib</Embed-Directory>
              <!--Only @Plugin classes in the export packages will be included as plugin-->
              <_exportcontents>co.cask.wrangler.*</_exportcontents>
            </instructions>
          </configuration>
          <executions>
            <execution>
              <phase>package</phase>
              <goals>
                <goal>bundle</goal>
              </goals>
            </execution>
          </executions>
        </plugin>
        <plugin>
          <groupId>org.apache.maven.plugins</groupId>
          <artifactId>maven-antrun-plugin</artifactId>
          <version>1.7</version>
        </plugin>
      </plugins>
    </pluginManagement>

    <plugins>
      <plugin>
        <groupId>org.apache.maven.plugins</groupId>
        <artifactId>maven-surefire-plugin</artifactId>
        <version>2.14.1</version>
      </plugin>
      <plugin>
        <groupId>org.apache.felix</groupId>
        <artifactId>maven-bundle-plugin</artifactId>
      </plugin>
      <plugin>
        <groupId>org.apache.maven.plugins</groupId>
        <artifactId>maven-antrun-plugin</artifactId>
      </plugin>
    </plugins>
  </build>

   <!-- Profile for release. Includes signing of jars. -->
  <profiles>
    <profile>
      <id>release</id>
      <build>
        <plugins>
          <!-- Source JAR -->
          <plugin>
            <groupId>org.apache.maven.plugins</groupId>
            <artifactId>maven-source-plugin</artifactId>
            <version>2.2.1</version>
            <configuration>
              <excludeResources>true</excludeResources>
            </configuration>
            <executions>
              <execution>
                <id>attach-sources</id>
                <phase>package</phase>
                <goals>
                  <goal>jar-no-fork</goal>
                </goals>
              </execution>
            </executions>
          </plugin>

          <!-- Javadoc jar -->
          <plugin>
            <groupId>org.apache.maven.plugins</groupId>
            <artifactId>maven-javadoc-plugin</artifactId>
            <version>2.9.1</version>
            <configuration>
              <links>
                <link>http://download.oracle.com/javase/${jee.version}/docs/api/</link>
              </links>
              <doctitle>${project.name} ${project.version}</doctitle>
              <bottom>
                <![CDATA[Copyright &#169; {currentYear} <a href="http://cask.co" target="_blank">Cask Data, Inc.</a> Licensed under the <a href="http://www.apache.org/licenses/LICENSE-2.0" target="_blank">Apache License, Version 2.0</a>.]]>
              </bottom>
            </configuration>
            <executions>
              <execution>
                <id>attach-javadoc</id>
                <phase>package</phase>
                <goals>
                  <goal>jar</goal>
                </goals>
              </execution>
            </executions>
          </plugin>

          <plugin>
            <groupId>org.apache.maven.plugins</groupId>
            <artifactId>maven-gpg-plugin</artifactId>
            <version>1.5</version>
            <configuration>
              <passphrase>${gpg.passphrase}</passphrase>
              <useAgent>${gpg.useagent}</useAgent>
            </configuration>
            <executions>
              <execution>
                <goals>
                  <goal>sign</goal>
                </goals>
              </execution>
            </executions>
          </plugin>

          <plugin>
            <groupId>org.apache.maven.plugins</groupId>
            <artifactId>maven-release-plugin</artifactId>
            <version>2.5.3</version>
            <configuration>
              <tag>v${releaseVersion}</tag>
              <tagNameFormat>v@{project.version}</tagNameFormat>
              <autoVersionSubmodules>true</autoVersionSubmodules>
              <!-- releaseProfiles configuration will actually force a Maven profile
                – the `releases` profile – to become active during the Release process. -->
              <releaseProfiles>releases</releaseProfiles>
            </configuration>
          </plugin>

          <plugin>
            <groupId>org.sonatype.plugins</groupId>
            <artifactId>nexus-staging-maven-plugin</artifactId>
            <version>1.6.2</version>
            <extensions>true</extensions>
            <configuration>
              <nexusUrl>https://oss.sonatype.org</nexusUrl>
              <serverId>sonatype.release</serverId>
              <stagingProfileId>655dc88dc770c3</stagingProfileId>
            </configuration>
          </plugin>
        </plugins>
      </build>
    </profile>
  </profiles>
</project>
<|MERGE_RESOLUTION|>--- conflicted
+++ resolved
@@ -20,11 +20,7 @@
 
   <groupId>co.cask.wrangler</groupId>
   <artifactId>wrangler</artifactId>
-<<<<<<< HEAD
-  <version>1.3.0</version>
-=======
   <version>1.3.1-SNAPSHOT</version>
->>>>>>> 2e3046e6
   <name>wrangler</name>
   <packaging>pom</packaging>
   <description>An interactive tool for data cleansing and transformation.</description>
