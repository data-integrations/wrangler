<?xml version="1.0" encoding="UTF-8"?>
<!--
  ~  Copyright © 2017 Cask Data, Inc.
  ~
  ~  Licensed under the Apache License, Version 2.0 (the "License"); you may not
  ~  use this file except in compliance with the License. You may obtain a copy of
  ~  the License at
  ~
  ~  http://www.apache.org/licenses/LICENSE-2.0
  ~
  ~  Unless required by applicable law or agreed to in writing, software
  ~  distributed under the License is distributed on an "AS IS" BASIS, WITHOUT
  ~  WARRANTIES OR CONDITIONS OF ANY KIND, either express or implied. See the
  ~  License for the specific language governing permissions and limitations under
  ~  the License.
  -->

<project xmlns="http://maven.apache.org/POM/4.0.0" xmlns:xsi="http://www.w3.org/2001/XMLSchema-instance" xsi:schemaLocation="http://maven.apache.org/POM/4.0.0 http://maven.apache.org/xsd/maven-4.0.0.xsd">
  <parent>
    <artifactId>wrangler</artifactId>
    <groupId>co.cask.wrangler</groupId>
<<<<<<< HEAD
    <version>3.0.1</version>
=======
    <version>3.0.3-SNAPSHOT</version>
>>>>>>> 3c1e2d10
  </parent>
  <modelVersion>4.0.0</modelVersion>

  <artifactId>wrangler-test</artifactId>
  <name>Wrangler Testing Framework</name>

  <dependencies>
    <dependency>
      <groupId>co.cask.wrangler</groupId>
      <artifactId>wrangler-core</artifactId>
      <version>${project.version}</version>
    </dependency>
    <dependency>
      <groupId>co.cask.cdap</groupId>
      <artifactId>cdap-api</artifactId>
      <version>${cdap.version}</version>
      <scope>provided</scope>
    </dependency>
    <dependency>
      <groupId>co.cask.cdap</groupId>
      <artifactId>cdap-etl-api</artifactId>
      <version>${cdap.version}</version>
      <scope>provided</scope>
    </dependency>
  </dependencies>


</project><|MERGE_RESOLUTION|>--- conflicted
+++ resolved
@@ -19,11 +19,7 @@
   <parent>
     <artifactId>wrangler</artifactId>
     <groupId>co.cask.wrangler</groupId>
-<<<<<<< HEAD
     <version>3.0.1</version>
-=======
-    <version>3.0.3-SNAPSHOT</version>
->>>>>>> 3c1e2d10
   </parent>
   <modelVersion>4.0.0</modelVersion>
 
