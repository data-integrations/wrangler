<?xml version="1.0" encoding="UTF-8"?>
<project xmlns="http://maven.apache.org/POM/4.0.0"
         xmlns:xsi="http://www.w3.org/2001/XMLSchema-instance"
         xsi:schemaLocation="http://maven.apache.org/POM/4.0.0 http://maven.apache.org/xsd/maven-4.0.0.xsd">
  <parent>
    <artifactId>wrangler</artifactId>
    <groupId>co.cask.wrangler</groupId>
    <version>1.3.1-SNAPSHOT</version>
  </parent>
  <modelVersion>4.0.0</modelVersion>

  <artifactId>wrangler-core</artifactId>
  <dependencies>
    <dependency>
      <groupId>org.apache.httpcomponents</groupId>
      <artifactId>httpclient</artifactId>
      <version>${httpclient.version}</version>
    </dependency>
    <dependency>
      <groupId>org.apache.commons</groupId>
      <artifactId>commons-math3</artifactId>
      <version>${commons-math3.version}</version>
    </dependency>
    <dependency>
      <groupId>org.apache.commons</groupId>
      <artifactId>commons-csv</artifactId>
      <version>${commons-csv.version}</version>
    </dependency>
    <dependency>
      <groupId>com.joestelmach</groupId>
      <artifactId>natty</artifactId>
      <version>${natty.version}</version>
    </dependency>
    <dependency>
      <groupId>nl.basjes.parse.httpdlog</groupId>
      <artifactId>httpdlog-parser</artifactId>
      <version>${httpdlog-parser.version}</version>
    </dependency>
    <dependency>
      <groupId>joda-time</groupId>
      <artifactId>joda-time</artifactId>
      <version>${joda-time.version}</version>
    </dependency>
    <dependency>
      <groupId>org.unix4j</groupId>
      <artifactId>unix4j-command</artifactId>
      <version>${unix4j.version}</version>
    </dependency>
    <dependency>
      <groupId>org.apache.commons</groupId>
      <artifactId>commons-jexl3</artifactId>
      <version>${commons-jexl.version}</version>
    </dependency>
    <dependency>
      <groupId>org.apache.commons</groupId>
      <artifactId>commons-lang3</artifactId>
      <version>${commons-lang.version}</version>
    </dependency>
    <dependency>
      <groupId>co.cask.cdap</groupId>
      <artifactId>cdap-api</artifactId>
      <version>${cdap.version}</version>
      <scope>provided</scope>
    </dependency>
    <dependency>
      <groupId>co.cask.cdap</groupId>
      <artifactId>cdap-etl-api</artifactId>
      <version>${cdap.version}</version>
      <scope>provided</scope>
    </dependency>
    <dependency>
<<<<<<< HEAD
      <groupId>com.google.guava</groupId>
      <artifactId>guava</artifactId>
      <version>${guava.version}</version>
    </dependency>
    <dependency>
      <groupId>org.json</groupId>
      <artifactId>json</artifactId>
      <version>RELEASE</version>
    </dependency>
    <dependency>
=======
>>>>>>> 2e3046e6
      <groupId>org.bouncycastle</groupId>
      <artifactId>bcprov-jdk15on</artifactId>
      <version>${bouncycastle.version}</version>
    </dependency>
    <dependency>
      <groupId>ca.uhn.hapi</groupId>
      <artifactId>hapi-base</artifactId>
      <version>${hl7.version}</version>
    </dependency>
    <!-- These are structure JARs for HL7 v2.1 and 2.5.1 (as an example) -->
    <dependency>
      <groupId>ca.uhn.hapi</groupId>
      <artifactId>hapi-structures-v21</artifactId>
      <version>${hl7.version}</version>
    </dependency>
    <dependency>
      <groupId>ca.uhn.hapi</groupId>
      <artifactId>hapi-structures-v22</artifactId>
      <version>${hl7.version}</version>
    </dependency>
    <dependency>
      <groupId>ca.uhn.hapi</groupId>
      <artifactId>hapi-structures-v23</artifactId>
      <version>${hl7.version}</version>
    </dependency>
    <dependency>
      <groupId>ca.uhn.hapi</groupId>
      <artifactId>hapi-structures-v231</artifactId>
      <version>${hl7.version}</version>
    </dependency>
    <dependency>
      <groupId>ca.uhn.hapi</groupId>
      <artifactId>hapi-structures-v24</artifactId>
      <version>${hl7.version}</version>
    </dependency>
    <dependency>
      <groupId>ca.uhn.hapi</groupId>
      <artifactId>hapi-structures-v25</artifactId>
      <version>${hl7.version}</version>
    </dependency>
    <dependency>
      <groupId>ca.uhn.hapi</groupId>
      <artifactId>hapi-structures-v251</artifactId>
      <version>${hl7.version}</version>
    </dependency>
    <dependency>
      <groupId>ca.uhn.hapi</groupId>
      <artifactId>hapi-structures-v26</artifactId>
      <version>${hl7.version}</version>
    </dependency>
    <dependency>
      <groupId>io.dataapps.chlorine</groupId>
      <artifactId>chlorine-finder</artifactId>
      <version>${chlorine.version}</version>
    </dependency>
    <dependency>
      <groupId>com.github.mpkorstanje</groupId>
      <artifactId>simmetrics-core</artifactId>
      <version>${simmetrics.version}</version>
    </dependency>
    <dependency>
      <groupId>com.ximpleware</groupId>
      <artifactId>vtd-xml</artifactId>
      <version>${vtd.xml.version}</version>
    </dependency>
    <dependency>
      <groupId>commons-io</groupId>
      <artifactId>commons-io</artifactId>
      <version>${commons.io.version}</version>
    </dependency>
    <dependency>
      <groupId>co.cask.cdap</groupId>
      <artifactId>cdap-unit-test</artifactId>
      <version>${cdap.version}</version>
      <scope>test</scope>
    </dependency>
    <dependency>
      <groupId>co.cask.http</groupId>
      <artifactId>netty-http</artifactId>
      <version>${netty-http.version}</version>
      <scope>test</scope>
    </dependency>
  </dependencies>

  <build>
    <resources>
      <resource>
        <directory>src/main/resources</directory>
        <filtering>true</filtering>
      </resource>
    </resources>
    <plugins>
      <plugin>
        <groupId>org.codehaus.mojo</groupId>
        <artifactId>buildnumber-maven-plugin</artifactId>
        <version>1.0</version>
        <executions>
          <execution>
            <phase>generate-resources</phase>
            <goals>
              <goal>create</goal>
            </goals>
          </execution>
        </executions>
        <configuration>
          <doCheck>true</doCheck>
          <doUpdate>false</doUpdate>
          <revisionOnScmFailure>false</revisionOnScmFailure>
          <format>{0,date,yyyy-MM-dd-HH:mm:ss}_{1}</format>
          <items>
            <item>timestamp</item>
            <item>${user.name}</item>
          </items>
        </configuration>
      </plugin>
    </plugins>
  </build>

</project><|MERGE_RESOLUTION|>--- conflicted
+++ resolved
@@ -69,7 +69,6 @@
       <scope>provided</scope>
     </dependency>
     <dependency>
-<<<<<<< HEAD
       <groupId>com.google.guava</groupId>
       <artifactId>guava</artifactId>
       <version>${guava.version}</version>
@@ -80,8 +79,6 @@
       <version>RELEASE</version>
     </dependency>
     <dependency>
-=======
->>>>>>> 2e3046e6
       <groupId>org.bouncycastle</groupId>
       <artifactId>bcprov-jdk15on</artifactId>
       <version>${bouncycastle.version}</version>
