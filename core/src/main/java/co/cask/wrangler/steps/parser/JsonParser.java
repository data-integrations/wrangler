--- conflicted
+++ resolved
@@ -36,11 +36,7 @@
  */
 @Usage(
   directive = "parse-as-json",
-<<<<<<< HEAD
-  usage = "parse-as-json <column> [depth]",
-=======
   usage = "parse-as-json <column> <depth>",
->>>>>>> 58abc934
   description = "Parses a column as JSON."
 )
 public class JsonParser extends AbstractStep {
