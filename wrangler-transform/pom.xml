<?xml version="1.0" encoding="UTF-8"?>
<project xmlns="http://maven.apache.org/POM/4.0.0" xmlns:xsi="http://www.w3.org/2001/XMLSchema-instance" xsi:schemaLocation="http://maven.apache.org/POM/4.0.0 http://maven.apache.org/xsd/maven-4.0.0.xsd">
  <parent>
    <artifactId>wrangler</artifactId>
    <groupId>co.cask.wrangler</groupId>
<<<<<<< HEAD
    <version>3.0.2-SNAPSHOT</version>
=======
    <version>3.0.2</version>
>>>>>>> 03e4a077
  </parent>
  <modelVersion>4.0.0</modelVersion>

  <artifactId>wrangler-transform</artifactId>
  <name>Wrangler Transform</name>

  <properties>
  <!-- properties for script budirectivestep that creates the config files for the artifacts -->
  <widgets.dir>widgets</widgets.dir>
  <docs.dir>docs</docs.dir>
  <app.parents>system:cdap-data-pipeline[4.2.0-SNAPSHOT,6.0.0-SNAPSHOT),system:cdap-data-streams[4.2.0-SNAPSHOT,6.0.0-SNAPSHOT)</app.parents>
  <!-- this is here because project.basedir evaluates to null in the script budirectivestep -->
  <main.basedir>${project.basedir}</main.basedir>
  </properties>

  <dependencies>
    <dependency>
      <groupId>co.cask.wrangler</groupId>
      <artifactId>wrangler-core</artifactId>
      <version>${project.version}</version>
    </dependency>
    <dependency>
      <groupId>co.cask.cdap</groupId>
      <artifactId>cdap-api</artifactId>
      <version>${cdap.version}</version>
      <scope>provided</scope>
    </dependency>
    <dependency>
      <groupId>co.cask.cdap</groupId>
      <artifactId>cdap-etl-api</artifactId>
      <version>${cdap.version}</version>
      <scope>provided</scope>
    </dependency>
    <dependency>
      <groupId>com.google.guava</groupId>
      <artifactId>guava</artifactId>
      <version>${guava.version}</version>
    </dependency>
    <dependency>
      <groupId>org.slf4j</groupId>
      <artifactId>slf4j-api</artifactId>
      <version>${slf4j.version}</version>
    </dependency>
    <dependency>
      <groupId>org.slf4j</groupId>
      <artifactId>jcl-over-slf4j</artifactId>
      <version>${slf4j.version}</version>
    </dependency>
    <dependency>
      <groupId>co.cask.cdap</groupId>
      <artifactId>hydrator-test</artifactId>
      <version>${cdap.version}</version>
      <scope>test</scope>
    </dependency>
    <dependency>
      <groupId>co.cask.cdap</groupId>
      <artifactId>cdap-unit-test</artifactId>
      <version>${cdap.version}</version>
      <scope>test</scope>
      <exclusions>
        <exclusion>
          <groupId>org.apache.hive</groupId>
          <artifactId>hive-exec</artifactId>
        </exclusion>
        <exclusion>
          <groupId>co.cask.cdap</groupId>
          <artifactId>cdap-explore-jdbc</artifactId>
        </exclusion>
      </exclusions>
    </dependency>
  </dependencies>

  <build>
    <pluginManagement>
      <plugins>
        <plugin>
          <groupId>org.apache.maven.plugins</groupId>
          <artifactId>maven-compiler-plugin</artifactId>
          <version>3.1</version>
          <configuration>
            <source>1.7</source>
            <target>1.7</target>
          </configuration>
        </plugin>
        <plugin>
          <groupId>org.apache.felix</groupId>
          <artifactId>maven-bundle-plugin</artifactId>
          <version>2.3.7</version>
          <extensions>true</extensions>
          <configuration>
            <instructions>
              <Embed-Dependency>*;inline=false;scope=compile</Embed-Dependency>
              <Embed-Transitive>true</Embed-Transitive>
              <Embed-Directory>lib</Embed-Directory>
              <!--Only @Plugin classes in the export packages will be included as plugin-->
              <_exportcontents>co.cask.wrangler.*</_exportcontents>
            </instructions>
          </configuration>
          <executions>
            <execution>
              <phase>package</phase>
              <goals>
                <goal>bundle</goal>
              </goals>
            </execution>
          </executions>
        </plugin>
        <plugin>
          <groupId>org.apache.maven.plugins</groupId>
          <artifactId>maven-antrun-plugin</artifactId>
          <version>1.7</version>
          <executions>
            <!-- Create the config file for artifact which can be used to deploy the artifact.
                 Sets the parents field to system:cdap-etl-batch and system:cdap-etl-realtime with whatever
                 version range is set in the etl.versionRange property.
                 also sets a widget and doc property for each file contained in the widgets and docs directories. -->
            <execution>
              <id>create-artifact-config</id>
              <phase>prepare-package</phase>
              <configuration>
                <target>
                  <script language="javascript"> <![CDATA[
                    // for some reason, project.basedir evaluates to null if we just get the property here.
                    // so we set main.basedir to project.basedir in the pom properties, then main.basedir is used here
                    // where it evaluates correctly for whatever reason
                    var baseDir = project.getProperty("main.basedir");
                    var targetDir = project.getProperty("project.build.directory");
                    var artifactId = project.getProperty("project.artifactId");
                    var version = project.getProperty("project.version");
                    var cfgFile = new java.io.File(targetDir, artifactId + "-" + version + ".json");
                    if (!cfgFile.exists()) {
                      cfgFile.createNewFile();
                    }
                    var parents = project.getProperty("app.parents").split(",");
                    var config = {
                      "parents": [ ],
                      "properties": {}
                    }
                    for (i = 0; i < parents.length; i+=2) { // because name1[lo,hi],name2[lo,hi] gets split into "name1[lo", "hi]", "name2[lo", "hi]"
                      // so we have to combine them again
                      config.parents.push(parents[i] + "," + parents[i+1]);
                    }
                    // look in widgets directory for widget config for each plugin
                    var widgetsDir = new java.io.File(baseDir, project.getProperty("widgets.dir"));
                    if (widgetsDir.isDirectory()) {
                      var widgetsFiles = widgetsDir.listFiles();
                      for (i = 0; i < widgetsFiles.length; i++) {
                        var widgetsFile = widgetsFiles[i];
                        if (widgetsFile.isFile()) {
                          var propertyName = "widgets." + widgetsFile.getName();
                          // if the filename ends with .json
                          if (propertyName.indexOf(".json", propertyName.length - 5) !== -1) {
                            // strip the .json
                            propertyName = propertyName.slice(0, -5);
                            var contents = new java.lang.String(java.nio.file.Files.readAllBytes(widgetsFile.toPath()), java.nio.charset.StandardCharsets.UTF_8);
                            var contentsAsJson = JSON.parse(contents);
                            config.properties[propertyName] = JSON.stringify(contentsAsJson);
                          }
                        }
                      }
                    }
                    // look in the docs directory for docs for each plugin
                    var docsDir = new java.io.File(baseDir, project.getProperty("docs.dir"));
                    if (docsDir.isDirectory()) {
                      var docFiles = docsDir.listFiles();
                      for (i = 0; i < docFiles.length; i++) {
                        var docFile = docFiles[i];
                        if (docFile.isFile()) {
                          var propertyName = "doc." + docFile.getName();
                          // if the filename ends with .md
                          if (propertyName.indexOf(".md", propertyName.length - 3) !== -1) {
                            // strip the extension
                            propertyName = propertyName.slice(0, -3);
                            var contents = new java.lang.String(java.nio.file.Files.readAllBytes(docFile.toPath()), java.nio.charset.StandardCharsets.UTF_8);
                            config.properties[propertyName] = contents + "";
                          }
                        }
                      }
                    }
                    var fw = new java.io.BufferedWriter(new java.io.FileWriter(cfgFile.getAbsoluteFile()));
                    fw.write(JSON.stringify(config, null, 2));
                    fw.close();
                  ]]></script>
                </target>
              </configuration>
              <goals>
                <goal>run</goal>
              </goals>
            </execution>
          </executions>
        </plugin>
      </plugins>
    </pluginManagement>

    <plugins>
      <plugin>
        <groupId>org.apache.maven.plugins</groupId>
        <artifactId>maven-surefire-plugin</artifactId>
        <version>2.14.1</version>
      </plugin>
      <plugin>
        <groupId>org.apache.felix</groupId>
        <artifactId>maven-bundle-plugin</artifactId>
      </plugin>
      <plugin>
        <groupId>org.apache.maven.plugins</groupId>
        <artifactId>maven-antrun-plugin</artifactId>
      </plugin>
    </plugins>
  </build>

  <!-- Profile for release. Includes signing of jars. -->
  <profiles>
    <profile>
      <id>release</id>
      <build>
        <plugins>
          <!-- Source JAR -->
          <plugin>
            <groupId>org.apache.maven.plugins</groupId>
            <artifactId>maven-source-plugin</artifactId>
            <version>2.2.1</version>
            <configuration>
              <excludeResources>true</excludeResources>
            </configuration>
            <executions>
              <execution>
                <id>attach-sources</id>
                <phase>package</phase>
                <goals>
                  <goal>jar-no-fork</goal>
                </goals>
              </execution>
            </executions>
          </plugin>

          <!-- Javadoc jar -->
          <plugin>
            <groupId>org.apache.maven.plugins</groupId>
            <artifactId>maven-javadoc-plugin</artifactId>
            <version>2.9.1</version>
            <configuration>
              <links>
                <link>http://download.oracle.com/javase/${jee.version}/docs/api/</link>
              </links>
              <doctitle>${project.name} ${project.version}</doctitle>
              <bottom>
                <![CDATA[Copyright &#169; {currentYear} <a href="http://cask.co" target="_blank">Cask Data, Inc.</a> Licensed under the <a href="http://www.apache.org/licenses/LICENSE-2.0" target="_blank">Apache License, Version 2.0</a>.]]>
              </bottom>
            </configuration>
            <executions>
              <execution>
                <id>attach-javadoc</id>
                <phase>package</phase>
                <goals>
                  <goal>jar</goal>
                </goals>
              </execution>
            </executions>
          </plugin>
          <plugin>
            <artifactId>maven-scm-plugin</artifactId>
            <version>1.9.5</version>
            <configuration>
              <tag>${project.artifactId}-${project.version}</tag>
            </configuration>
          </plugin>
          <plugin>
            <groupId>org.apache.maven.plugins</groupId>
            <artifactId>maven-gpg-plugin</artifactId>
            <version>1.5</version>
            <configuration>
              <passphrase>${gpg.passphrase}</passphrase>
              <useAgent>${gpg.useagent}</useAgent>
            </configuration>
            <executions>
              <execution>
                <goals>
                  <goal>sign</goal>
                </goals>
              </execution>
            </executions>
          </plugin>
        </plugins>
      </build>
    </profile>
  </profiles>

</project><|MERGE_RESOLUTION|>--- conflicted
+++ resolved
@@ -3,11 +3,7 @@
   <parent>
     <artifactId>wrangler</artifactId>
     <groupId>co.cask.wrangler</groupId>
-<<<<<<< HEAD
-    <version>3.0.2-SNAPSHOT</version>
-=======
-    <version>3.0.2</version>
->>>>>>> 03e4a077
+    <version>3.0.3-SNAPSHOT</version>
   </parent>
   <modelVersion>4.0.0</modelVersion>
 
