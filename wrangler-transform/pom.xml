<?xml version="1.0" encoding="UTF-8"?>
<project xmlns="http://maven.apache.org/POM/4.0.0" xmlns:xsi="http://www.w3.org/2001/XMLSchema-instance" xsi:schemaLocation="http://maven.apache.org/POM/4.0.0 http://maven.apache.org/xsd/maven-4.0.0.xsd">
  <parent>
    <artifactId>wrangler</artifactId>
    <groupId>io.cdap.wrangler</groupId>
<<<<<<< HEAD
    <version>4.2.0-SNAPSHOT</version>
=======
    <version>4.1.1</version>
>>>>>>> fa90ad81
  </parent>
  <modelVersion>4.0.0</modelVersion>

  <artifactId>wrangler-transform</artifactId>
  <name>Wrangler Transform</name>

  <dependencies>
    <dependency>
      <groupId>io.cdap.wrangler</groupId>
      <artifactId>wrangler-core</artifactId>
      <version>${project.version}</version>
    </dependency>
    <dependency>
      <groupId>io.cdap.cdap</groupId>
      <artifactId>cdap-api</artifactId>
      <version>${cdap.version}</version>
      <scope>provided</scope>
    </dependency>
    <dependency>
      <groupId>io.cdap.cdap</groupId>
      <artifactId>cdap-etl-api</artifactId>
      <version>${cdap.version}</version>
      <scope>provided</scope>
    </dependency>
    <dependency>
      <groupId>com.google.guava</groupId>
      <artifactId>guava</artifactId>
      <version>${guava.version}</version>
    </dependency>
    <dependency>
      <groupId>org.slf4j</groupId>
      <artifactId>slf4j-api</artifactId>
      <version>${slf4j.version}</version>
    </dependency>
    <dependency>
      <groupId>org.slf4j</groupId>
      <artifactId>jcl-over-slf4j</artifactId>
      <version>${slf4j.version}</version>
    </dependency>
    <dependency>
      <groupId>io.cdap.cdap</groupId>
      <artifactId>hydrator-test</artifactId>
      <version>${cdap.version}</version>
      <scope>test</scope>
    </dependency>
    <dependency>
      <groupId>io.cdap.cdap</groupId>
      <artifactId>cdap-unit-test</artifactId>
      <version>${cdap.version}</version>
      <scope>test</scope>
      <exclusions>
        <exclusion>
          <groupId>org.apache.hive</groupId>
          <artifactId>hive-exec</artifactId>
        </exclusion>
        <exclusion>
          <groupId>io.cdap.cdap</groupId>
          <artifactId>cdap-explore-jdbc</artifactId>
        </exclusion>
      </exclusions>
    </dependency>
  </dependencies>

  <build>
    <plugins>
      <plugin>
        <groupId>org.apache.maven.plugins</groupId>
        <artifactId>maven-surefire-plugin</artifactId>
        <version>2.14.1</version>
      </plugin>
      <plugin>
        <groupId>org.apache.felix</groupId>
        <artifactId>maven-bundle-plugin</artifactId>
        <version>3.3.0</version>
        <extensions>true</extensions>
        <configuration>
          <instructions>
            <Embed-Dependency>*;inline=false;scope=compile</Embed-Dependency>
            <Embed-Transitive>true</Embed-Transitive>
            <Embed-Directory>lib</Embed-Directory>
            <!--Only @Plugin classes in the export packages will be included as plugin-->
            <_exportcontents>io.cdap.wrangler.*</_exportcontents>
          </instructions>
        </configuration>
        <executions>
          <execution>
            <phase>package</phase>
            <goals>
              <goal>bundle</goal>
            </goals>
          </execution>
        </executions>
      </plugin>
      <plugin>
        <groupId>io.cdap</groupId>
        <artifactId>cdap-maven-plugin</artifactId>
        <version>1.1.0</version>
        <configuration>
          <cdapArtifacts>
            <parent>system:cdap-data-pipeline[6.1.0-SNAPSHOT,7.0.0-SNAPSHOT)</parent>
            <parent>system:cdap-data-streams[6.1.0-SNAPSHOT,7.0.0-SNAPSHOT)</parent>
            <parent>system:mmds-app[1.2.0,2.0.0-SNAPSHOT)</parent>
          </cdapArtifacts>
        </configuration>
        <executions>
          <execution>
            <id>create-artifact-config</id>
            <phase>prepare-package</phase>
            <goals>
              <goal>create-plugin-json</goal>
            </goals>
          </execution>
        </executions>
      </plugin>
    </plugins>
  </build>

  <!-- Profile for release. Includes signing of jars. -->
  <profiles>
    <profile>
      <id>release</id>
      <build>
        <plugins>
          <!-- Source JAR -->
          <plugin>
            <groupId>org.apache.maven.plugins</groupId>
            <artifactId>maven-source-plugin</artifactId>
            <version>2.2.1</version>
            <configuration>
              <excludeResources>true</excludeResources>
            </configuration>
            <executions>
              <execution>
                <id>attach-sources</id>
                <phase>package</phase>
                <goals>
                  <goal>jar-no-fork</goal>
                </goals>
              </execution>
            </executions>
          </plugin>

          <!-- Javadoc jar -->
          <plugin>
            <groupId>org.apache.maven.plugins</groupId>
            <artifactId>maven-javadoc-plugin</artifactId>
            <version>2.9.1</version>
            <configuration>
              <links>
                <link>http://download.oracle.com/javase/${jee.version}/docs/api/</link>
              </links>
              <doctitle>${project.name} ${project.version}</doctitle>
              <bottom>
                <![CDATA[Copyright &#169; {currentYear} <a href="http://cdap.io" target="_blank">CCDAP</a> Licensed under the <a href="http://www.apache.org/licenses/LICENSE-2.0" target="_blank">Apache License, Version 2.0</a>.]]>
              </bottom>
            </configuration>
            <executions>
              <execution>
                <id>attach-javadoc</id>
                <phase>package</phase>
                <goals>
                  <goal>jar</goal>
                </goals>
              </execution>
            </executions>
          </plugin>
          <plugin>
            <artifactId>maven-scm-plugin</artifactId>
            <version>1.9.5</version>
            <configuration>
              <tag>${project.artifactId}-${project.version}</tag>
            </configuration>
          </plugin>
          <plugin>
            <groupId>org.apache.maven.plugins</groupId>
            <artifactId>maven-gpg-plugin</artifactId>
            <version>1.5</version>
            <configuration>
              <passphrase>${gpg.passphrase}</passphrase>
              <useAgent>${gpg.useagent}</useAgent>
            </configuration>
            <executions>
              <execution>
                <goals>
                  <goal>sign</goal>
                </goals>
              </execution>
            </executions>
          </plugin>
        </plugins>
      </build>
    </profile>
  </profiles>

</project><|MERGE_RESOLUTION|>--- conflicted
+++ resolved
@@ -3,11 +3,7 @@
   <parent>
     <artifactId>wrangler</artifactId>
     <groupId>io.cdap.wrangler</groupId>
-<<<<<<< HEAD
     <version>4.2.0-SNAPSHOT</version>
-=======
-    <version>4.1.1</version>
->>>>>>> fa90ad81
   </parent>
   <modelVersion>4.0.0</modelVersion>
 
