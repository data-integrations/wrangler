/*
 * Copyright © 2016-2019 Cask Data, Inc.
 *
 * Licensed under the Apache License, Version 2.0 (the "License"); you may not
 * use this file except in compliance with the License. You may obtain a copy of
 * the License at
 *
 * http://www.apache.org/licenses/LICENSE-2.0
 *
 * Unless required by applicable law or agreed to in writing, software
 * distributed under the License is distributed on an "AS IS" BASIS, WITHOUT
 * WARRANTIES OR CONDITIONS OF ANY KIND, either express or implied. See the
 * License for the specific language governing permissions and limitations under
 * the License.
 */

package io.cdap.wrangler;

import com.google.common.collect.ImmutableMap;
import io.cdap.cdap.api.annotation.Description;
import io.cdap.cdap.api.annotation.Macro;
import io.cdap.cdap.api.annotation.Name;
import io.cdap.cdap.api.annotation.Plugin;
import io.cdap.cdap.api.data.format.StructuredRecord;
import io.cdap.cdap.api.data.format.UnexpectedFormatException;
import io.cdap.cdap.api.data.schema.Schema;
import io.cdap.cdap.api.plugin.PluginConfig;
import io.cdap.cdap.api.plugin.PluginProperties;
import io.cdap.cdap.etl.api.Emitter;
import io.cdap.cdap.etl.api.FailureCollector;
import io.cdap.cdap.etl.api.InvalidEntry;
import io.cdap.cdap.etl.api.PipelineConfigurer;
import io.cdap.cdap.etl.api.StageContext;
import io.cdap.cdap.etl.api.StageSubmitterContext;
import io.cdap.cdap.etl.api.Transform;
import io.cdap.cdap.etl.api.TransformContext;
import io.cdap.directives.aggregates.DefaultTransientStore;
import io.cdap.wrangler.api.CompileException;
import io.cdap.wrangler.api.CompileStatus;
import io.cdap.wrangler.api.Compiler;
import io.cdap.wrangler.api.Directive;
import io.cdap.wrangler.api.DirectiveExecutionException;
import io.cdap.wrangler.api.DirectiveLoadException;
import io.cdap.wrangler.api.DirectiveParseException;
import io.cdap.wrangler.api.ErrorRecord;
import io.cdap.wrangler.api.ExecutorContext;
import io.cdap.wrangler.api.RecipeParser;
import io.cdap.wrangler.api.RecipePipeline;
import io.cdap.wrangler.api.RecipeSymbol;
import io.cdap.wrangler.api.Row;
import io.cdap.wrangler.api.TokenGroup;
import io.cdap.wrangler.api.TransientStore;
import io.cdap.wrangler.api.TransientVariableScope;
import io.cdap.wrangler.executor.RecipePipelineExecutor;
import io.cdap.wrangler.lineage.LineageOperations;
import io.cdap.wrangler.parser.GrammarBasedParser;
import io.cdap.wrangler.parser.MigrateToV2;
import io.cdap.wrangler.parser.NoOpDirectiveContext;
import io.cdap.wrangler.parser.RecipeCompiler;
import io.cdap.wrangler.registry.CompositeDirectiveRegistry;
import io.cdap.wrangler.registry.DirectiveInfo;
import io.cdap.wrangler.registry.DirectiveRegistry;
import io.cdap.wrangler.registry.SystemDirectiveRegistry;
import io.cdap.wrangler.registry.UserDirectiveRegistry;
import org.slf4j.Logger;
import org.slf4j.LoggerFactory;

import java.io.IOException;
import java.util.Arrays;
import java.util.Iterator;
import java.util.List;
import java.util.Set;
import java.util.stream.Collectors;
import javax.annotation.Nullable;

/**
 * Wrangler - A interactive tool for data cleansing and transformation.
 *
 * This plugin is an implementation of the transformation that are performed in the
 * backend for operationalizing all the interactive wrangling that is being performed
 * by the user.
 */
@Plugin(type = "transform")
@Name("Wrangler")
@Description("Wrangler - A interactive tool for data cleansing and transformation.")
public class Wrangler extends Transform<StructuredRecord, StructuredRecord> {
  private static final Logger LOG = LoggerFactory.getLogger(Wrangler.class);

  // Configuration specifying the dataprep application and service name.
  private static final String APPLICATION_NAME = "dataprep";
  private static final String SERVICE_NAME = "service";
  private static final String CONFIG_METHOD = "config";

  // Plugin configuration.
  private final Config config;

  // Wrangle Execution RecipePipeline
  private RecipePipeline pipeline;

  // Output Schema associated with readable output.
  private Schema oSchema = null;

  // Error counter.
  private long errorCounter;

  // Precondition application
  private Precondition condition = null;

  // Transient Store
  private TransientStore store;

  // Directive registry.
  private DirectiveRegistry registry;

  // This is used only for tests, otherwise this is being injected by the ingestion framework.
  public Wrangler(Config config) {
    this.config = config;
  }

  /**
   * Configures the plugin during deployment of the pipeline that uses the plugin.
   *
   * <p>
   *   <ul>
   *     <li>Parses the directives configured. If there are any issues they will highlighted during deployment</li>
   *     <li>Input schema is validated.</li>
   *     <li>Compiles pre-condition expression.</li>
   *   </ul>
   * </p>
   */
  @Override
  public void configurePipeline(PipelineConfigurer configurer) {
    super.configurePipeline(configurer);
    FailureCollector collector = configurer.getStageConfigurer().getFailureCollector();

    try {
      Schema iSchema = configurer.getStageConfigurer().getInputSchema();
      if (!config.containsMacro(Config.NAME_FIELD) && !(config.field.equals("*") || config.field.equals("#"))) {
        validateInputSchema(iSchema, collector);
      }

      String directives = config.directives;
      if (config.udds != null && !config.udds.trim().isEmpty()) {
        if (config.containsMacro("directives")) {
          directives = String.format("#pragma load-directives %s;", config.udds);
        } else {
          directives = String.format("#pragma load-directives %s;%s", config.udds, config.directives);
        }
      }

      // Validate the DSL by compiling the DSL. In case of macros being
      // specified, the compilation will them at this phase.
      Compiler compiler = new RecipeCompiler();
      try {
        // Compile the directive extracting the loadable plugins (a.k.a
        // Directives in this context).
        CompileStatus status = compiler.compile(new MigrateToV2(directives).migrate());
        RecipeSymbol symbols = status.getSymbols();
        if (symbols != null) {
          Set<String> dynamicDirectives = symbols.getLoadableDirectives();
          for (String directive : dynamicDirectives) {
            Object directivePlugin = configurer.usePlugin(Directive.TYPE, directive, directive,
                                                          PluginProperties.builder().build());
            if (directivePlugin == null) {
              collector.addFailure(
                String.format("User Defined Directive '%s' is not deployed or is not available.", directive),
                "Ensure the directive is deployed.")
                .withPluginNotFound(directive, directive, Directive.TYPE)
                .withConfigElement(Config.NAME_UDD, directive);
            }
          }
          // If the 'directives' contains macro, then we would not attempt to compile
          // it.
          if (!config.containsMacro(Config.NAME_DIRECTIVES)) {
            // Create the registry that only interacts with system directives.
            registry = new SystemDirectiveRegistry();

            Iterator<TokenGroup> iterator = symbols.iterator();
            while (iterator != null && iterator.hasNext()) {
              TokenGroup group = iterator.next();
              if (group != null) {
                String directive = (String) group.get(0).value();
                DirectiveInfo directiveInfo = registry.get("", directive);
                if (directiveInfo == null && !dynamicDirectives.contains(directive)) {
                  collector.addFailure(
                    String.format("Wrangler plugin has a directive '%s' that does not exist in system or " +
                                    "user space.", directive),
                    "Ensure the directive is loaded or the directive name is correct.")
                    .withConfigProperty(Config.NAME_DIRECTIVES);
                }
              }
            }
          }
        }

      } catch (CompileException e) {
        collector.addFailure("Compilation error occurred : " + e.getMessage(), null);
      } catch (DirectiveParseException e) {
        collector.addFailure(e.getMessage(), null);
      }

      // Based on the configuration create output schema.
      try {
        if (!config.containsMacro(Config.NAME_SCHEMA)) {
          oSchema = Schema.parseJson(config.schema);
        }
      } catch (IOException e) {
        collector.addFailure("Invalid output schema.", null)
          .withConfigProperty(Config.NAME_SCHEMA).withStacktrace(e.getStackTrace());
      }

      // Check if pre-condition is not null or empty and if so compile expression.
      if (!config.containsMacro(Config.NAME_PRECONDITION)) {
        if (config.precondition != null && !config.precondition.trim().isEmpty()) {
          try {
            new Precondition(config.precondition);
          } catch (PreconditionException e) {
            collector.addFailure(e.getMessage(), null).withConfigProperty(Config.NAME_PRECONDITION);
          }
        }
      }

      // Set the output schema.
      if (oSchema != null) {
        configurer.getStageConfigurer().setOutputSchema(oSchema);
      }

    } catch (Exception e) {
      LOG.error(e.getMessage());
      collector.addFailure("Error occurred : " + e.getMessage(), null).withStacktrace(e.getStackTrace());
    }
  }

  /**
   * {@code prepareRun} is invoked by the client once before the job is submitted, but after the resolution
   * of macros if there are any defined.
   *
   * @param context a instance {@link StageSubmitterContext}
   * @throws Exception thrown if there any issue with prepareRun.
   */
  @Override
  public void prepareRun(StageSubmitterContext context) throws Exception {
    super.prepareRun(context);

    // Validate input schema. If there is no input schema available then there
    // is no transformations that can be applied to just return.
    Schema inputSchema = context.getInputSchema();
    if (inputSchema == null || inputSchema.getFields() == null || inputSchema.getFields().isEmpty()) {
      return;
    }

    // After input and output schema are validated, it's time to extract
    // all the fields from input and output schema.
    Set<String> input = inputSchema.getFields().stream()
      .map(Schema.Field::getName).collect(Collectors.toSet());

    // If there is input schema, but if there is no output schema, there is nothing to apply
    // transformations on. So, there is no point in generating field level lineage.
    Schema outputSchema = context.getOutputSchema();
    if (outputSchema == null || outputSchema.getFields() == null || outputSchema.getFields().isEmpty()) {
      return;
    }

    // After input and output schema are validated, it's time to extract
    // all the fields from input and output schema.
    Set<String> output = outputSchema.getFields().stream()
      .map(Schema.Field::getName).collect(Collectors.toSet());

    // Parse the recipe and extract all the instances of directives
    // to be processed for extracting lineage.
    RecipeParser recipe = getRecipeParser(context);
    List<Directive> directives = recipe.parse();

    LineageOperations lineageOperations = new LineageOperations(input, output, directives);
    context.record(lineageOperations.generate());
  }

  /**
   * Initialize the wrangler by parsing the directives and creating the runtime context.
   *
   * @param context framework context being passed.
   */
  @Override
  public void initialize(TransformContext context) throws Exception {
    super.initialize(context);

    // Parse DSL and initialize the wrangle pipeline.
    store = new DefaultTransientStore();
    RecipeParser recipe = getRecipeParser(context);

    ExecutorContext ctx = new WranglerPipelineContext(ExecutorContext.Environment.TRANSFORM, context, store);

    // Based on the configuration create output schema.
    try {
      oSchema = Schema.parseJson(config.schema);
    } catch (IOException e) {
      throw new IllegalArgumentException(
        String.format("Stage:%s - Format of output schema specified is invalid. Please check the format.",
                      context.getStageName()), e
      );
    }

    // Check if pre-condition is not null or empty and if so compile expression.
    if (config.precondition != null && !config.precondition.trim().isEmpty()) {
      try {
        condition = new Precondition(config.precondition);
      } catch (PreconditionException e) {
        throw new IllegalArgumentException(e.getMessage(), e);
      }
    }

    try {
      // Create the pipeline executor with context being set.
      pipeline = new RecipePipelineExecutor();
      pipeline.initialize(recipe, ctx);
    } catch (Exception e) {
      throw new Exception(
        String.format("Stage:%s - %s", getContext().getStageName(), e.getMessage()), e
      );
    }

    // Initialize the error counter.
    errorCounter = 0;
  }

  @Override
  public void destroy() {
    super.destroy();
    pipeline.destroy();
    try {
      registry.close();
    } catch (IOException e) {
      LOG.warn("Unable to close the directive registry. You might see increasing number of open file handle.",
               e.getMessage());
    }
  }

  /**
   * Transforms the input record by applying directives on the record being passed.
   *
   * @param input record to be transformed.
   * @param emitter to collect all the output of the transformation.
   * @throws Exception thrown if there are any issue with the transformation.
   */
  @Override
  public void transform(StructuredRecord input, Emitter<StructuredRecord> emitter) throws Exception {
    long start = 0;
    boolean skipRecord = false;
    List<StructuredRecord> records;

    try {
      // Creates a row as starting point for input to the pipeline.
      Row row = new Row();
      if ("*".equalsIgnoreCase(config.field)) {
        for (Schema.Field field : input.getSchema().getFields()) {
          row.add(field.getName(), getValue(input, field.getName()));
        }
      } else if ("#".equalsIgnoreCase(config.field)) {
        row.add(input.getSchema().getRecordName(), input);
      } else {
        row.add(config.field, getValue(input, config.field));
      }

      // If pre-condition is set, then evaluate the precondition
      if (condition != null) {
        boolean skip = condition.apply(row);
        if (skip) {
          getContext().getMetrics().count("precondition.filtered", 1);
          return; // Expression evaluated to true, so we skip the record.
        }
      }

      // Reset record aggregation store.
      store.reset(TransientVariableScope.GLOBAL);
      store.reset(TransientVariableScope.LOCAL);

      start = System.nanoTime();
      records = pipeline.execute(Arrays.asList(row), oSchema);
      // We now extract errors from the execution and pass it on to the error emitter.
      List<ErrorRecord> errors = pipeline.errors();
      if (errors.size() > 0) {
        getContext().getMetrics().count("errors", errors.size());
        for (ErrorRecord error : errors) {
          emitter.emitError(new InvalidEntry<>(error.getCode(), error.getMessage(), input));
        }
      }
    } catch (Exception e) {
      getContext().getMetrics().count("failure", 1);
      if (config.onError.equalsIgnoreCase("send-to-error-port")) {
        // Emit error record, if the Error flattener or error handlers are not connected, then
        // the record is automatically omitted.
        emitter.emitError(new InvalidEntry<>(0, e.getMessage(), input));
        return;
      }
      if (config.onError.equalsIgnoreCase("fail-pipeline")) {
        emitter.emitAlert(ImmutableMap.of(
          "stage", getContext().getStageName(),
          "code", String.valueOf(1),
          "message", String.format("Stopping pipeline stage %s on error %s",
                                   getContext().getStageName(), e.getMessage()),
          "value", String.valueOf(errorCounter)
        ));
        if (e instanceof DirectiveExecutionException) {
          throw new Exception(String.format("Stage:%s - Failing pipeline due to error : %s",
                                            getContext().getStageName(), e.getMessage()));
        } else {
          throw new Exception(String.format("Stage:%s - Failing pipeline due to error : %s",
                                            getContext().getStageName(), e.getMessage()), e);
        }
      }
      // If it's 'skip-on-error' we continue processing and don't emit any error records.
      return;
    } finally {
      getContext().getMetrics().gauge("process.time", System.nanoTime() - start);
    }

    for (StructuredRecord record : records) {
      StructuredRecord.Builder builder = StructuredRecord.builder(oSchema);
      // Iterate through output schema, if the 'record' doesn't have it, then
      // attempt to take if from 'input'.
      for (Schema.Field field : oSchema.getFields()) {
        Object wObject = record.get(field.getName()); // wrangled records
        if (wObject == null) {
          builder.set(field.getName(), null);
        } else {
          if (wObject instanceof String) {
            builder.convertAndSet(field.getName(), (String) wObject);
          } else {
            // No need to use specific methods for fields of logical type - timestamp, date and time. This is because
            // the wObject should already have correct values for corresponding primitive types.
            builder.set(field.getName(), wObject);
          }
        }
      }
      emitter.emit(builder.build());
    }
  }

  private Object getValue(StructuredRecord input, String fieldName) {
    Schema fieldSchema = input.getSchema().getField(fieldName).getSchema();
    fieldSchema = fieldSchema.isNullable() ? fieldSchema.getNonNullable() : fieldSchema;
    Schema.LogicalType logicalType = fieldSchema.getLogicalType();

    if (logicalType != null) {
      switch (logicalType) {
        case DATE:
          return input.getDate(fieldName);
        case TIME_MILLIS:
        case TIME_MICROS:
          return input.getTime(fieldName);
        case TIMESTAMP_MILLIS:
        case TIMESTAMP_MICROS:
          return input.getTimestamp(fieldName);
        case DECIMAL:
          return input.getDecimal(fieldName);
        default:
          throw new UnexpectedFormatException("Field type " + logicalType + " is not supported.");
      }
    }

    // If the logical type is present in complex types, it will be retrieved as corresponding
    // simple type (int/long).
    return input.get(fieldName);
  }

  /**
   * Validates input schema.
   *
   * @param inputSchema configured for the plugin
   * @param collector failure collector
   */
  private void validateInputSchema(@Nullable Schema inputSchema, FailureCollector collector) {
    if (inputSchema != null) {
      // Check the existence of field in input schema
      Schema.Field inputSchemaField = inputSchema.getField(config.field);
      if (inputSchemaField == null) {
        collector.addFailure(String.format("Field '%s' must be present in input schema.", config.field), null)
          .withConfigProperty(Config.NAME_FIELD);
      }
    }
  }

  /**
   * This method creates a {@link CompositeDirectiveRegistry} and initializes the {@link RecipeParser}
   * with {@link NoOpDirectiveContext}
   *
   * @param context
   * @return
   * @throws DirectiveLoadException
   * @throws DirectiveParseException
   */
  private RecipeParser getRecipeParser(StageContext context)
    throws DirectiveLoadException, DirectiveParseException {

    registry = new CompositeDirectiveRegistry(new SystemDirectiveRegistry(), new UserDirectiveRegistry(context));
    registry.reload(context.getNamespace());

    String directives = config.directives;
    if (config.udds != null && !config.udds.trim().isEmpty()) {
      directives = String.format("#pragma load-directives %s;%s", config.udds, config.directives);
    }

    RecipeParser recipe = new GrammarBasedParser(
      context.getNamespace(),
      new MigrateToV2(directives).migrate(),
      registry
    );

    recipe.initialize(new NoOpDirectiveContext());
    return recipe;
  }

  /**
   * Config for the plugin.
   */
  public static class Config extends PluginConfig {
    static final String NAME_PRECONDITION = "precondition";
    static final String NAME_FIELD = "field";
    static final String NAME_DIRECTIVES = "directives";
    static final String NAME_UDD = "udd";
    static final String NAME_SCHEMA = "schema";

    @Name(NAME_PRECONDITION)
    @Description("Precondition expression specifying filtering before applying directives (true to filter)")
    @Macro
    private String precondition;

    @Name(NAME_DIRECTIVES)
    @Description("Recipe for wrangling the input records")
    @Macro
    @Nullable
    private String directives;

<<<<<<< HEAD
    @Name("udd")
    @Description("List of User Defined Directives (UDD) that have to be loaded")
    @Nullable
    private String udds;

    @Name("field")
    @Description("Name of the input field to be wrangled or '*' to wrangle all the fields")
    @Macro
    private final String field;

    @Name("schema")
    @Description("Specifies the schema that has to be output")
=======
    @Name(NAME_UDD)
    @Description("List of User Defined Directives (UDD) that have to be loaded.")
    @Nullable
    private String udds;

    @Name(NAME_FIELD)
    @Description("Name of the input field to be wrangled or '*' to wrangle all the fields.")
    @Macro
    private final String field;

    @Name("threshold")
    @Description("Max number of event failures in wrangling after which to stop the pipeline of processing. " +
      "Threshold is not aggregate across all instance, but is applied for each running instances. " +
      "Set to -1 to specify unlimited number of acceptable errors.")
    @Macro
    private final int threshold;

    @Name(NAME_SCHEMA)
    @Description("Specifies the schema that has to be output.")
>>>>>>> d48649df
    @Macro
    private final String schema;

    @Name("on-error")
    @Description("How to handle error in record processing")
    @Macro
    private final String onError;

    public Config(String precondition, String directives, String udds,
                  String field, String schema, String onError) {
      this.precondition = precondition;
      this.directives = directives;
      this.udds = udds;
      this.field = field;
      this.schema = schema;
      this.onError = onError;
    }
  }
}
<|MERGE_RESOLUTION|>--- conflicted
+++ resolved
@@ -519,6 +519,7 @@
     static final String NAME_DIRECTIVES = "directives";
     static final String NAME_UDD = "udd";
     static final String NAME_SCHEMA = "schema";
+    static final String NAME_ON_ERROR = "on-error";
 
     @Name(NAME_PRECONDITION)
     @Description("Precondition expression specifying filtering before applying directives (true to filter)")
@@ -531,20 +532,6 @@
     @Nullable
     private String directives;
 
-<<<<<<< HEAD
-    @Name("udd")
-    @Description("List of User Defined Directives (UDD) that have to be loaded")
-    @Nullable
-    private String udds;
-
-    @Name("field")
-    @Description("Name of the input field to be wrangled or '*' to wrangle all the fields")
-    @Macro
-    private final String field;
-
-    @Name("schema")
-    @Description("Specifies the schema that has to be output")
-=======
     @Name(NAME_UDD)
     @Description("List of User Defined Directives (UDD) that have to be loaded.")
     @Nullable
@@ -555,20 +542,12 @@
     @Macro
     private final String field;
 
-    @Name("threshold")
-    @Description("Max number of event failures in wrangling after which to stop the pipeline of processing. " +
-      "Threshold is not aggregate across all instance, but is applied for each running instances. " +
-      "Set to -1 to specify unlimited number of acceptable errors.")
-    @Macro
-    private final int threshold;
-
     @Name(NAME_SCHEMA)
     @Description("Specifies the schema that has to be output.")
->>>>>>> d48649df
     @Macro
     private final String schema;
 
-    @Name("on-error")
+    @Name(NAME_ON_ERROR)
     @Description("How to handle error in record processing")
     @Macro
     private final String onError;
