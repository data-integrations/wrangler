/*
 * Copyright © 2016-2019 Cask Data, Inc.
 *
 * Licensed under the Apache License, Version 2.0 (the "License"); you may not
 * use this file except in compliance with the License. You may obtain a copy of
 * the License at
 *
 * http://www.apache.org/licenses/LICENSE-2.0
 *
 * Unless required by applicable law or agreed to in writing, software
 * distributed under the License is distributed on an "AS IS" BASIS, WITHOUT
 * WARRANTIES OR CONDITIONS OF ANY KIND, either express or implied. See the
 * License for the specific language governing permissions and limitations under
 * the License.
 */

package io.cdap.wrangler;

import com.google.common.collect.ImmutableMap;
import io.cdap.cdap.api.annotation.Description;
import io.cdap.cdap.api.annotation.Macro;
import io.cdap.cdap.api.annotation.Name;
import io.cdap.cdap.api.annotation.Plugin;
import io.cdap.cdap.api.data.format.StructuredRecord;
import io.cdap.cdap.api.data.format.UnexpectedFormatException;
import io.cdap.cdap.api.data.schema.Schema;
import io.cdap.cdap.api.plugin.PluginConfig;
import io.cdap.cdap.api.plugin.PluginProperties;
import io.cdap.cdap.etl.api.Emitter;
import io.cdap.cdap.etl.api.FailureCollector;
import io.cdap.cdap.etl.api.InvalidEntry;
import io.cdap.cdap.etl.api.PipelineConfigurer;
import io.cdap.cdap.etl.api.StageContext;
import io.cdap.cdap.etl.api.StageSubmitterContext;
import io.cdap.cdap.etl.api.Transform;
import io.cdap.cdap.etl.api.TransformContext;
import io.cdap.directives.aggregates.DefaultTransientStore;
import io.cdap.wrangler.api.CompileException;
import io.cdap.wrangler.api.CompileStatus;
import io.cdap.wrangler.api.Compiler;
import io.cdap.wrangler.api.Directive;
import io.cdap.wrangler.api.DirectiveExecutionException;
import io.cdap.wrangler.api.DirectiveLoadException;
import io.cdap.wrangler.api.DirectiveParseException;
import io.cdap.wrangler.api.ErrorRecord;
import io.cdap.wrangler.api.ExecutorContext;
import io.cdap.wrangler.api.RecipeParser;
import io.cdap.wrangler.api.RecipePipeline;
import io.cdap.wrangler.api.RecipeSymbol;
import io.cdap.wrangler.api.Row;
import io.cdap.wrangler.api.TokenGroup;
import io.cdap.wrangler.api.TransientStore;
import io.cdap.wrangler.api.TransientVariableScope;
import io.cdap.wrangler.executor.RecipePipelineExecutor;
import io.cdap.wrangler.lineage.LineageOperations;
import io.cdap.wrangler.parser.GrammarBasedParser;
import io.cdap.wrangler.parser.MigrateToV2;
import io.cdap.wrangler.parser.NoOpDirectiveContext;
import io.cdap.wrangler.parser.RecipeCompiler;
import io.cdap.wrangler.registry.CompositeDirectiveRegistry;
import io.cdap.wrangler.registry.DirectiveInfo;
import io.cdap.wrangler.registry.DirectiveRegistry;
import io.cdap.wrangler.registry.SystemDirectiveRegistry;
import io.cdap.wrangler.registry.UserDirectiveRegistry;
import org.slf4j.Logger;
import org.slf4j.LoggerFactory;

import java.io.IOException;
import java.util.Arrays;
import java.util.Iterator;
import java.util.List;
import java.util.Set;
import java.util.stream.Collectors;
import javax.annotation.Nullable;

/**
 * Wrangler - A interactive tool for data cleansing and transformation.
 *
 * This plugin is an implementation of the transformation that are performed in the
 * backend for operationalizing all the interactive wrangling that is being performed
 * by the user.
 */
@Plugin(type = "transform")
@Name("Wrangler")
@Description("Wrangler - A interactive tool for data cleansing and transformation.")
public class Wrangler extends Transform<StructuredRecord, StructuredRecord> {
  private static final Logger LOG = LoggerFactory.getLogger(Wrangler.class);

  // Configuration specifying the dataprep application and service name.
  private static final String APPLICATION_NAME = "dataprep";
  private static final String SERVICE_NAME = "service";
  private static final String CONFIG_METHOD = "config";

  // Plugin configuration.
  private final Config config;

  // Wrangle Execution RecipePipeline
  private RecipePipeline pipeline;

  // Output Schema associated with readable output.
  private Schema oSchema = null;

  // Error counter.
  private long errorCounter;

  // Precondition application
  private Precondition condition = null;

  // Transient Store
  private TransientStore store;

  // Directive registry.
  private DirectiveRegistry registry;

  // This is used only for tests, otherwise this is being injected by the ingestion framework.
  public Wrangler(Config config) {
    this.config = config;
  }

  /**
   * Configures the plugin during deployment of the pipeline that uses the plugin.
   *
   * <p>
   *   <ul>
   *     <li>Parses the directives configured. If there are any issues they will highlighted during deployment</li>
   *     <li>Input schema is validated.</li>
   *     <li>Compiles pre-condition expression.</li>
   *   </ul>
   * </p>
   */
  @Override
  public void configurePipeline(PipelineConfigurer configurer) {
    super.configurePipeline(configurer);
    FailureCollector collector = configurer.getStageConfigurer().getFailureCollector();

    try {
      Schema iSchema = configurer.getStageConfigurer().getInputSchema();
      if (!config.containsMacro(Config.NAME_FIELD) && !(config.field.equals("*") || config.field.equals("#"))) {
        validateInputSchema(iSchema, collector);
      }

      String directives = config.directives;
      if (config.udds != null && !config.udds.trim().isEmpty()) {
        if (config.containsMacro("directives")) {
          directives = String.format("#pragma load-directives %s;", config.udds);
        } else {
          directives = String.format("#pragma load-directives %s;%s", config.udds, config.directives);
        }
      }

      // Validate the DSL by compiling the DSL. In case of macros being
      // specified, the compilation will them at this phase.
      Compiler compiler = new RecipeCompiler();
      try {
        // Compile the directive extracting the loadable plugins (a.k.a
        // Directives in this context).
        CompileStatus status = compiler.compile(new MigrateToV2(directives).migrate());
        RecipeSymbol symbols = status.getSymbols();
        if (symbols != null) {
          Set<String> dynamicDirectives = symbols.getLoadableDirectives();
          for (String directive : dynamicDirectives) {
            Object directivePlugin = configurer.usePlugin(Directive.TYPE, directive, directive,
                                                          PluginProperties.builder().build());
            if (directivePlugin == null) {
              collector.addFailure(
                String.format("User Defined Directive '%s' is not deployed or is not available.", directive),
                "Ensure the directive is deployed.")
                .withPluginNotFound(directive, directive, Directive.TYPE)
                .withConfigElement(Config.NAME_UDD, directive);
            }
          }
          // If the 'directives' contains macro, then we would not attempt to compile
          // it.
          if (!config.containsMacro(Config.NAME_DIRECTIVES)) {
            // Create the registry that only interacts with system directives.
            registry = new SystemDirectiveRegistry();

            Iterator<TokenGroup> iterator = symbols.iterator();
            while (iterator != null && iterator.hasNext()) {
              TokenGroup group = iterator.next();
              if (group != null) {
                String directive = (String) group.get(0).value();
                DirectiveInfo directiveInfo = registry.get("", directive);
                if (directiveInfo == null && !dynamicDirectives.contains(directive)) {
                  collector.addFailure(
                    String.format("Wrangler plugin has a directive '%s' that does not exist in system or " +
                                    "user space.", directive),
                    "Ensure the directive is loaded or the directive name is correct.")
                    .withConfigProperty(Config.NAME_DIRECTIVES);
                }
              }
            }
          }
        }

      } catch (CompileException e) {
        collector.addFailure("Compilation error occurred : " + e.getMessage(), null);
      } catch (DirectiveParseException e) {
        collector.addFailure(e.getMessage(), null);
      }

      // Based on the configuration create output schema.
      try {
        if (!config.containsMacro(Config.NAME_SCHEMA)) {
          oSchema = Schema.parseJson(config.schema);
        }
      } catch (IOException e) {
        collector.addFailure("Invalid output schema.", null)
          .withConfigProperty(Config.NAME_SCHEMA).withStacktrace(e.getStackTrace());
      }

      // Check if pre-condition is not null or empty and if so compile expression.
      if (!config.containsMacro(Config.NAME_PRECONDITION)) {
        if (config.precondition != null && !config.precondition.trim().isEmpty()) {
          try {
            new Precondition(config.precondition);
          } catch (PreconditionException e) {
            collector.addFailure(e.getMessage(), null).withConfigProperty(Config.NAME_PRECONDITION);
          }
        }
      }

      // Set the output schema.
      if (oSchema != null) {
        configurer.getStageConfigurer().setOutputSchema(oSchema);
      }

    } catch (Exception e) {
      LOG.error(e.getMessage());
      collector.addFailure("Error occurred : " + e.getMessage(), null).withStacktrace(e.getStackTrace());
    }
  }

  /**
   * {@code prepareRun} is invoked by the client once before the job is submitted, but after the resolution
   * of macros if there are any defined.
   *
   * @param context a instance {@link StageSubmitterContext}
   * @throws Exception thrown if there any issue with prepareRun.
   */
  @Override
  public void prepareRun(StageSubmitterContext context) throws Exception {
    super.prepareRun(context);

    // Validate input schema. If there is no input schema available then there
    // is no transformations that can be applied to just return.
    Schema inputSchema = context.getInputSchema();
    if (inputSchema == null || inputSchema.getFields() == null || inputSchema.getFields().isEmpty()) {
      return;
    }

    // After input and output schema are validated, it's time to extract
    // all the fields from input and output schema.
    Set<String> input = inputSchema.getFields().stream()
      .map(Schema.Field::getName).collect(Collectors.toSet());

    // If there is input schema, but if there is no output schema, there is nothing to apply
    // transformations on. So, there is no point in generating field level lineage.
    Schema outputSchema = context.getOutputSchema();
    if (outputSchema == null || outputSchema.getFields() == null || outputSchema.getFields().isEmpty()) {
      return;
    }

    // After input and output schema are validated, it's time to extract
    // all the fields from input and output schema.
    Set<String> output = outputSchema.getFields().stream()
      .map(Schema.Field::getName).collect(Collectors.toSet());

    // Parse the recipe and extract all the instances of directives
    // to be processed for extracting lineage.
    RecipeParser recipe = getRecipeParser(context);
    List<Directive> directives = recipe.parse();

    LineageOperations lineageOperations = new LineageOperations(input, output, directives);
    context.record(lineageOperations.generate());
  }

  /**
   * Initialize the wrangler by parsing the directives and creating the runtime context.
   *
   * @param context framework context being passed.
   */
  @Override
  public void initialize(TransformContext context) throws Exception {
    super.initialize(context);

    // Parse DSL and initialize the wrangle pipeline.
    store = new DefaultTransientStore();
    RecipeParser recipe = getRecipeParser(context);

    ExecutorContext ctx = new WranglerPipelineContext(ExecutorContext.Environment.TRANSFORM, context, store);

    // Based on the configuration create output schema.
    try {
      oSchema = Schema.parseJson(config.schema);
    } catch (IOException e) {
      throw new IllegalArgumentException(
        String.format("Stage:%s - Format of output schema specified is invalid. Please check the format.",
                      context.getStageName()), e
      );
    }

    // Check if pre-condition is not null or empty and if so compile expression.
    if (config.precondition != null && !config.precondition.trim().isEmpty()) {
      try {
        condition = new Precondition(config.precondition);
      } catch (PreconditionException e) {
        throw new IllegalArgumentException(e.getMessage(), e);
      }
    }

    try {
      // Create the pipeline executor with context being set.
      pipeline = new RecipePipelineExecutor();
      pipeline.initialize(recipe, ctx);
    } catch (Exception e) {
      throw new Exception(
        String.format("Stage:%s - %s", getContext().getStageName(), e.getMessage()), e
      );
    }

    // Initialize the error counter.
    errorCounter = 0;
  }

  @Override
  public void destroy() {
    super.destroy();
    pipeline.destroy();
    try {
      registry.close();
    } catch (IOException e) {
      LOG.warn("Unable to close the directive registry. You might see increasing number of open file handle.",
               e.getMessage());
    }
  }

  /**
   * Transforms the input record by applying directives on the record being passed.
   *
   * @param input record to be transformed.
   * @param emitter to collect all the output of the transformation.
   * @throws Exception thrown if there are any issue with the transformation.
   */
  @Override
  public void transform(StructuredRecord input, Emitter<StructuredRecord> emitter) throws Exception {
    long start = 0;
<<<<<<< HEAD

=======
    boolean skipRecord = false;
>>>>>>> 313bb179
    List<StructuredRecord> records;

    try {
      // Creates a row as starting point for input to the pipeline.
      Row row = new Row();
      if ("*".equalsIgnoreCase(config.field)) {
        for (Schema.Field field : input.getSchema().getFields()) {
          row.add(field.getName(), getValue(input, field.getName()));
        }
      } else if ("#".equalsIgnoreCase(config.field)) {
        row.add(input.getSchema().getRecordName(), input);
      } else {
        row.add(config.field, getValue(input, config.field));
      }

      // If pre-condition is set, then evaluate the precondition
      if (condition != null) {
        boolean skip = condition.apply(row);
        if (skip) {
          getContext().getMetrics().count("precondition.filtered", 1);
          return; // Expression evaluated to true, so we skip the record.
        }
      }

      // Reset record aggregation store.
      store.reset(TransientVariableScope.GLOBAL);
      store.reset(TransientVariableScope.LOCAL);

      start = System.nanoTime();
      records = pipeline.execute(Arrays.asList(row), oSchema);
      // We now extract errors from the execution and pass it on to the error emitter.
      List<ErrorRecord> errors = pipeline.errors();
      if (errors.size() > 0) {
        getContext().getMetrics().count("errors", errors.size());
        for (ErrorRecord error : errors) {
          emitter.emitError(new InvalidEntry<>(error.getCode(), error.getMessage(), input));
        }
      }
    } catch (Exception e) {
      getContext().getMetrics().count("failure", 1);
      if (config.onError.equalsIgnoreCase("send-to-error-port")) {
        // Emit error record, if the Error flattener or error handlers are not connected, then
        // the record is automatically omitted.
        emitter.emitError(new InvalidEntry<>(0, e.getMessage(), input));
        return;
      }
      if (config.onError.equalsIgnoreCase("fail-pipeline")) {
        emitter.emitAlert(ImmutableMap.of(
          "stage", getContext().getStageName(),
          "code", String.valueOf(1),
          "message", String.format("Stopping pipeline stage %s on error %s",
                                   getContext().getStageName(), e.getMessage()),
          "value", String.valueOf(errorCounter)
        ));
        if (e instanceof DirectiveExecutionException) {
          throw new Exception(String.format("Stage:%s - Failing pipeline due to error : %s",
                                            getContext().getStageName(), e.getMessage()));
        } else {
          throw new Exception(String.format("Stage:%s - Failing pipeline due to error : %s",
                                            getContext().getStageName(), e.getMessage()), e);
        }
      }
      // If it's 'skip-on-error' we continue processing and don't emit any error records.
      return;
    } finally {
      getContext().getMetrics().gauge("process.time", System.nanoTime() - start);
    }

    for (StructuredRecord record : records) {
      StructuredRecord.Builder builder = StructuredRecord.builder(oSchema);
      // Iterate through output schema, if the 'record' doesn't have it, then
      // attempt to take if from 'input'.
      for (Schema.Field field : oSchema.getFields()) {
        Object wObject = record.get(field.getName()); // wrangled records
        if (wObject == null) {
          builder.set(field.getName(), null);
        } else {
          if (wObject instanceof String) {
            builder.convertAndSet(field.getName(), (String) wObject);
          } else {
            // No need to use specific methods for fields of logical type - timestamp, date and time. This is because
            // the wObject should already have correct values for corresponding primitive types.
            builder.set(field.getName(), wObject);
          }
        }
      }
      emitter.emit(builder.build());
    }
  }

  private Object getValue(StructuredRecord input, String fieldName) {
    Schema fieldSchema = input.getSchema().getField(fieldName).getSchema();
    fieldSchema = fieldSchema.isNullable() ? fieldSchema.getNonNullable() : fieldSchema;
    Schema.LogicalType logicalType = fieldSchema.getLogicalType();

    if (logicalType != null) {
      switch (logicalType) {
        case DATE:
          return input.getDate(fieldName);
        case TIME_MILLIS:
        case TIME_MICROS:
          return input.getTime(fieldName);
        case TIMESTAMP_MILLIS:
        case TIMESTAMP_MICROS:
          return input.getTimestamp(fieldName);
        case DECIMAL:
          return input.getDecimal(fieldName);
        default:
          throw new UnexpectedFormatException("Field type " + logicalType + " is not supported.");
      }
    }

    // If the logical type is present in complex types, it will be retrieved as corresponding
    // simple type (int/long).
    return input.get(fieldName);
  }

  /**
   * Validates input schema.
   *
   * @param inputSchema configured for the plugin
   * @param collector failure collector
   */
  private void validateInputSchema(@Nullable Schema inputSchema, FailureCollector collector) {
    if (inputSchema != null) {
      // Check the existence of field in input schema
      Schema.Field inputSchemaField = inputSchema.getField(config.field);
      if (inputSchemaField == null) {
        collector.addFailure(String.format("Field '%s' must be present in input schema.", config.field), null)
          .withConfigProperty(Config.NAME_FIELD);
      }
    }
  }

  /**
   * This method creates a {@link CompositeDirectiveRegistry} and initializes the {@link RecipeParser}
   * with {@link NoOpDirectiveContext}
   *
   * @param context
   * @return
   * @throws DirectiveLoadException
   * @throws DirectiveParseException
   */
  private RecipeParser getRecipeParser(StageContext context)
    throws DirectiveLoadException, DirectiveParseException {

    registry = new CompositeDirectiveRegistry(new SystemDirectiveRegistry(), new UserDirectiveRegistry(context));
    registry.reload(context.getNamespace());

    String directives = config.directives;
    if (config.udds != null && !config.udds.trim().isEmpty()) {
      directives = String.format("#pragma load-directives %s;%s", config.udds, config.directives);
    }

    RecipeParser recipe = new GrammarBasedParser(
      context.getNamespace(),
      new MigrateToV2(directives).migrate(),
      registry
    );

    recipe.initialize(new NoOpDirectiveContext());
    return recipe;
  }

  /**
   * Config for the plugin.
   */
  public static class Config extends PluginConfig {
    static final String NAME_PRECONDITION = "precondition";
    static final String NAME_FIELD = "field";
    static final String NAME_DIRECTIVES = "directives";
    static final String NAME_UDD = "udd";
    static final String NAME_SCHEMA = "schema";
    static final String NAME_ON_ERROR = "on-error";

    @Name(NAME_PRECONDITION)
    @Description("Precondition expression specifying filtering before applying directives (true to filter)")
    @Macro
    private String precondition;

    @Name(NAME_DIRECTIVES)
    @Description("Recipe for wrangling the input records")
    @Macro
    @Nullable
    private String directives;

    @Name(NAME_UDD)
    @Description("List of User Defined Directives (UDD) that have to be loaded.")
    @Nullable
    private String udds;

    @Name(NAME_FIELD)
    @Description("Name of the input field to be wrangled or '*' to wrangle all the fields.")
    @Macro
    private final String field;

    @Name(NAME_SCHEMA)
    @Description("Specifies the schema that has to be output.")
    @Macro
    private final String schema;

    @Name(NAME_ON_ERROR)
    @Description("How to handle error in record processing")
    @Macro
    private final String onError;

    public Config(String precondition, String directives, String udds,
                  String field, String schema, String onError) {
      this.precondition = precondition;
      this.directives = directives;
      this.udds = udds;
      this.field = field;
      this.schema = schema;
      this.onError = onError;
    }
  }
}
<|MERGE_RESOLUTION|>--- conflicted
+++ resolved
@@ -345,11 +345,7 @@
   @Override
   public void transform(StructuredRecord input, Emitter<StructuredRecord> emitter) throws Exception {
     long start = 0;
-<<<<<<< HEAD
-
-=======
     boolean skipRecord = false;
->>>>>>> 313bb179
     List<StructuredRecord> records;
 
     try {
