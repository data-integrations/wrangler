/*
 * Copyright © 2017 Cask Data, Inc.
 *
 * Licensed under the Apache License, Version 2.0 (the "License"); you may not
 * use this file except in compliance with the License. You may obtain a copy of
 * the License at
 *
 * http://www.apache.org/licenses/LICENSE-2.0
 *
 * Unless required by applicable law or agreed to in writing, software
 * distributed under the License is distributed on an "AS IS" BASIS, WITHOUT
 * WARRANTIES OR CONDITIONS OF ANY KIND, either express or implied. See the
 * License for the specific language governing permissions and limitations under
 * the License.
 */

package co.cask.wrangler;

import co.cask.cdap.api.app.AbstractApplication;
import co.cask.cdap.api.dataset.DatasetProperties;
import co.cask.cdap.api.dataset.lib.FileSet;
import co.cask.cdap.api.dataset.lib.FileSetProperties;
<<<<<<< HEAD
import co.cask.cdap.api.dataset.lib.ObjectMappedTable;
import co.cask.cdap.api.dataset.lib.ObjectMappedTableProperties;
import co.cask.wrangler.dataset.schema.SchemaRegistry;
=======
import co.cask.cdap.api.dataset.table.Table;
>>>>>>> 2b4e395b
import co.cask.wrangler.dataset.workspace.WorkspaceDataset;
import co.cask.wrangler.service.connections.ConnectionService;
import co.cask.wrangler.service.directive.DirectivesService;
import co.cask.wrangler.service.explorer.FilesystemExplorer;
<<<<<<< HEAD
import co.cask.wrangler.service.recipe.RecipeDatum;
import co.cask.wrangler.service.recipe.RecipeService;
import co.cask.wrangler.service.schema.SchemaRegistryService;
=======
>>>>>>> 2b4e395b
import org.apache.hadoop.mapred.TextInputFormat;
import org.apache.hadoop.mapred.TextOutputFormat;

/**
 * Wrangler Application.
 */
public class DataPrep extends AbstractApplication {
  public static final String DATAPREP_DATASET = "dataprep";

  /**
   * Override this method to declare and configure the application.
   */
  @Override
  public void configure() {
    setName("dataprep");
    setDescription("DataPrep Backend Service");

    createDataset(DirectivesService.WORKSPACE_DATASET, WorkspaceDataset.class,
<<<<<<< HEAD
                  DatasetProperties.builder().setDescription("Dataprep Workspace Management").build());
    createDataset(SchemaRegistryService.SCHEMA_REGISTRY_NAME, SchemaRegistry.class,
                  DatasetProperties.builder().setDescription("DataPrep Schema Registry Management").build());
    try {
      createDataset(RecipeService.DATASET, ObjectMappedTable.class,
                    ObjectMappedTableProperties.builder()
                    .setType(RecipeDatum.class).build());
    } catch (UnsupportedTypeException e) {
      throw new RuntimeException("Unable to create Recipe store dataset. " + e.getMessage());
    }
=======
                  DatasetProperties.builder().setDescription("DataPrep Directive Store").build());
    createDataset(DATAPREP_DATASET, Table.class,
                  DatasetProperties.builder().setDescription("DataPrep All Store").build());
>>>>>>> 2b4e395b

    // Used by the file service.
    createDataset("dataprep", FileSet.class, FileSetProperties.builder()
      .setBasePath("dataprep/indexds")
      .setInputFormat(TextInputFormat.class)
      .setOutputFormat(TextOutputFormat.class)
      .setDescription("Store Dataprep Index files")
      .build());

    addService("service",
               new DirectivesService(),
<<<<<<< HEAD
               new RecipeService(),
               new FilesystemExplorer(),
               new SchemaRegistryService()
=======
               new FilesystemExplorer(),
               new ConnectionService()
>>>>>>> 2b4e395b
    );

  }
}<|MERGE_RESOLUTION|>--- conflicted
+++ resolved
@@ -20,23 +20,13 @@
 import co.cask.cdap.api.dataset.DatasetProperties;
 import co.cask.cdap.api.dataset.lib.FileSet;
 import co.cask.cdap.api.dataset.lib.FileSetProperties;
-<<<<<<< HEAD
-import co.cask.cdap.api.dataset.lib.ObjectMappedTable;
-import co.cask.cdap.api.dataset.lib.ObjectMappedTableProperties;
 import co.cask.wrangler.dataset.schema.SchemaRegistry;
-=======
 import co.cask.cdap.api.dataset.table.Table;
->>>>>>> 2b4e395b
 import co.cask.wrangler.dataset.workspace.WorkspaceDataset;
 import co.cask.wrangler.service.connections.ConnectionService;
 import co.cask.wrangler.service.directive.DirectivesService;
 import co.cask.wrangler.service.explorer.FilesystemExplorer;
-<<<<<<< HEAD
-import co.cask.wrangler.service.recipe.RecipeDatum;
-import co.cask.wrangler.service.recipe.RecipeService;
 import co.cask.wrangler.service.schema.SchemaRegistryService;
-=======
->>>>>>> 2b4e395b
 import org.apache.hadoop.mapred.TextInputFormat;
 import org.apache.hadoop.mapred.TextOutputFormat;
 
@@ -55,22 +45,11 @@
     setDescription("DataPrep Backend Service");
 
     createDataset(DirectivesService.WORKSPACE_DATASET, WorkspaceDataset.class,
-<<<<<<< HEAD
                   DatasetProperties.builder().setDescription("Dataprep Workspace Management").build());
     createDataset(SchemaRegistryService.SCHEMA_REGISTRY_NAME, SchemaRegistry.class,
                   DatasetProperties.builder().setDescription("DataPrep Schema Registry Management").build());
-    try {
-      createDataset(RecipeService.DATASET, ObjectMappedTable.class,
-                    ObjectMappedTableProperties.builder()
-                    .setType(RecipeDatum.class).build());
-    } catch (UnsupportedTypeException e) {
-      throw new RuntimeException("Unable to create Recipe store dataset. " + e.getMessage());
-    }
-=======
-                  DatasetProperties.builder().setDescription("DataPrep Directive Store").build());
     createDataset(DATAPREP_DATASET, Table.class,
                   DatasetProperties.builder().setDescription("DataPrep All Store").build());
->>>>>>> 2b4e395b
 
     // Used by the file service.
     createDataset("dataprep", FileSet.class, FileSetProperties.builder()
@@ -82,15 +61,9 @@
 
     addService("service",
                new DirectivesService(),
-<<<<<<< HEAD
-               new RecipeService(),
-               new FilesystemExplorer(),
-               new SchemaRegistryService()
-=======
+               new SchemaRegistryService(),
                new FilesystemExplorer(),
                new ConnectionService()
->>>>>>> 2b4e395b
     );
-
   }
 }