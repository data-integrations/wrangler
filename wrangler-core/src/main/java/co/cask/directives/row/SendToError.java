/*
 *  Copyright © 2017 Cask Data, Inc.
 *
 *  Licensed under the Apache License, Version 2.0 (the "License"); you may not
 *  use this file except in compliance with the License. You may obtain a copy of
 *  the License at
 *
 *  http://www.apache.org/licenses/LICENSE-2.0
 *
 *  Unless required by applicable law or agreed to in writing, software
 *  distributed under the License is distributed on an "AS IS" BASIS, WITHOUT
 *  WARRANTIES OR CONDITIONS OF ANY KIND, either express or implied. See the
 *  License for the specific language governing permissions and limitations under
 *  the License.
 */

package co.cask.directives.row;

import co.cask.cdap.api.annotation.Description;
import co.cask.cdap.api.annotation.Name;
import co.cask.cdap.api.annotation.Plugin;
import co.cask.wrangler.api.Arguments;
import co.cask.wrangler.api.Directive;
import co.cask.wrangler.api.DirectiveExecutionException;
import co.cask.wrangler.api.DirectiveParseException;
import co.cask.wrangler.api.ErrorRowException;
import co.cask.wrangler.api.ExecutorContext;
import co.cask.wrangler.api.Optional;
import co.cask.wrangler.api.Row;
import co.cask.wrangler.api.annotations.Categories;
import co.cask.wrangler.api.parser.Expression;
import co.cask.wrangler.api.parser.Identifier;
import co.cask.wrangler.api.parser.Text;
import co.cask.wrangler.api.parser.TokenType;
import co.cask.wrangler.api.parser.UsageDefinition;
import co.cask.wrangler.expression.EL;
import co.cask.wrangler.expression.ELContext;
import co.cask.wrangler.expression.ELException;
import co.cask.wrangler.expression.ELResult;

import java.util.ArrayList;
import java.util.HashSet;
import java.util.List;
import java.util.Set;

/**
 * A directive for erroring the record if
 *
 * <p>
 *   This step will evaluate the condition, if the condition evaluates to
 *   true, then the row will be skipped. If the condition evaluates to
 *   false, then the row will be accepted.
 * </p>
 */
@Plugin(type = Directive.Type)
@Name(SendToError.NAME)
@Categories(categories = { "row", "data-quality"})
@Description("Send records that match condition to the error collector.")
public class SendToError implements Directive {
  public static final String NAME = "send-to-error";
  private final EL el = new EL(new EL.DefaultFunctions());
  private String condition;
<<<<<<< HEAD
  private Set<String> variables = new HashSet<>();
  private JexlEngine engine;
  private JexlScript script;
=======
>>>>>>> fd667492
  private String metric = null;
  private String message = null;

  @Override
  public UsageDefinition define() {
    UsageDefinition.Builder builder = UsageDefinition.builder(NAME);
    builder.define("condition", TokenType.EXPRESSION);
    builder.define("metric", TokenType.IDENTIFIER, Optional.TRUE);
    builder.define("message", TokenType.TEXT, Optional.TRUE);
    return builder.build();
  }

  @Override
  public void initialize(Arguments args) throws DirectiveParseException {
    condition = ((Expression) args.value("condition")).value();
<<<<<<< HEAD
    // Create and build the script.
    engine = JexlHelper.getEngine();
    script = engine.createScript(condition);
    Set<List<String>> vars = script.getVariables();
    for(List<String> var : vars) {
      for(String v : var) {
        variables.add(v);
      }
=======
    try {
      el.compile(condition);
    } catch (ELException e) {
      throw new DirectiveParseException(
        String.format("Invalid condition '%s'.", condition)
      );
>>>>>>> fd667492
    }
    if (args.contains("metric")) {
      metric = ((Identifier) args.value("metric")).value();
    }
    if (args.contains("message")) {
      message = ((Text) args.value("message")).value();
    }
  }

  @Override
  public void destroy() {
    // no-op
  }

  @Override
  public List<Row> execute(List<Row> rows, ExecutorContext context)
    throws DirectiveExecutionException, ErrorRowException {
    List<Row> results = new ArrayList<>();
    for (Row row : rows) {
      // Move the fields from the row into the context.
      ELContext ctx = new ELContext();
      ctx.set("this", row);
<<<<<<< HEAD
      for(String var : variables) {
=======
      for(String var : el.variables()) {
>>>>>>> fd667492
        ctx.set(var, row.getValue(var));
      }

      // Transient variables are added.
      if (context != null) {
        for (String variable : context.getTransientStore().getVariables()) {
          ctx.set(variable, context.getTransientStore().get(variable));
        }
      }

      // Execution of the script / expression based on the row data
      // mapped into context.
      try {
<<<<<<< HEAD
        boolean result = (Boolean) script.execute(ctx);
        if (result) {
=======
        ELResult result = el.execute(ctx);
        if (result.getBoolean()) {
>>>>>>> fd667492
          if(metric != null && context != null) {
            context.getMetrics().count(metric, 1);
          }
          if (message == null) {
            message = condition;
          }
          throw new ErrorRowException(message, 1);
<<<<<<< HEAD
        }
      } catch (JexlException.Variable e) {
        // If variable is not defined
        if (e.isUndefined()) {
          // No-op
        }
      } catch (JexlException e) {
        // Generally JexlException wraps the original exception, so it's good idea
        // to check if there is a inner exception, if there is wrap it in 'DirectiveExecutionException'
        // else just print the error message.
        if (e.getCause() != null) {
          throw new DirectiveExecutionException(toString() + " : " + e.getMessage(), e.getCause());
        } else {
          throw new DirectiveExecutionException(toString() + " : " + e.getMessage());
        }
      } catch (NumberFormatException e) {
        throw new DirectiveExecutionException(toString() + " : " + " type mismatch. Change type of constant " +
                                  "or convert to right data type using conversion functions available. Reason : "
                                                + e.getMessage());
      } catch (Exception e) {
        // We want to propogate this exception up!
        if (e instanceof ErrorRowException) {
          throw e;
        }
        if (e.getCause() != null) {
          throw new DirectiveExecutionException(toString() + " : " + e.getMessage(), e.getCause());
        } else {
          throw new DirectiveExecutionException(toString() + " : " + e.getMessage());
=======
>>>>>>> fd667492
        }
      } catch (ELException e) {
        throw new DirectiveExecutionException(e.getMessage());
      }
      results.add(row);
    }
    return results;
  }
}<|MERGE_RESOLUTION|>--- conflicted
+++ resolved
@@ -39,9 +39,7 @@
 import co.cask.wrangler.expression.ELResult;
 
 import java.util.ArrayList;
-import java.util.HashSet;
 import java.util.List;
-import java.util.Set;
 
 /**
  * A directive for erroring the record if
@@ -60,12 +58,6 @@
   public static final String NAME = "send-to-error";
   private final EL el = new EL(new EL.DefaultFunctions());
   private String condition;
-<<<<<<< HEAD
-  private Set<String> variables = new HashSet<>();
-  private JexlEngine engine;
-  private JexlScript script;
-=======
->>>>>>> fd667492
   private String metric = null;
   private String message = null;
 
@@ -81,23 +73,12 @@
   @Override
   public void initialize(Arguments args) throws DirectiveParseException {
     condition = ((Expression) args.value("condition")).value();
-<<<<<<< HEAD
-    // Create and build the script.
-    engine = JexlHelper.getEngine();
-    script = engine.createScript(condition);
-    Set<List<String>> vars = script.getVariables();
-    for(List<String> var : vars) {
-      for(String v : var) {
-        variables.add(v);
-      }
-=======
     try {
       el.compile(condition);
     } catch (ELException e) {
       throw new DirectiveParseException(
         String.format("Invalid condition '%s'.", condition)
       );
->>>>>>> fd667492
     }
     if (args.contains("metric")) {
       metric = ((Identifier) args.value("metric")).value();
@@ -120,11 +101,7 @@
       // Move the fields from the row into the context.
       ELContext ctx = new ELContext();
       ctx.set("this", row);
-<<<<<<< HEAD
-      for(String var : variables) {
-=======
       for(String var : el.variables()) {
->>>>>>> fd667492
         ctx.set(var, row.getValue(var));
       }
 
@@ -138,13 +115,8 @@
       // Execution of the script / expression based on the row data
       // mapped into context.
       try {
-<<<<<<< HEAD
-        boolean result = (Boolean) script.execute(ctx);
-        if (result) {
-=======
         ELResult result = el.execute(ctx);
         if (result.getBoolean()) {
->>>>>>> fd667492
           if(metric != null && context != null) {
             context.getMetrics().count(metric, 1);
           }
@@ -152,37 +124,6 @@
             message = condition;
           }
           throw new ErrorRowException(message, 1);
-<<<<<<< HEAD
-        }
-      } catch (JexlException.Variable e) {
-        // If variable is not defined
-        if (e.isUndefined()) {
-          // No-op
-        }
-      } catch (JexlException e) {
-        // Generally JexlException wraps the original exception, so it's good idea
-        // to check if there is a inner exception, if there is wrap it in 'DirectiveExecutionException'
-        // else just print the error message.
-        if (e.getCause() != null) {
-          throw new DirectiveExecutionException(toString() + " : " + e.getMessage(), e.getCause());
-        } else {
-          throw new DirectiveExecutionException(toString() + " : " + e.getMessage());
-        }
-      } catch (NumberFormatException e) {
-        throw new DirectiveExecutionException(toString() + " : " + " type mismatch. Change type of constant " +
-                                  "or convert to right data type using conversion functions available. Reason : "
-                                                + e.getMessage());
-      } catch (Exception e) {
-        // We want to propogate this exception up!
-        if (e instanceof ErrorRowException) {
-          throw e;
-        }
-        if (e.getCause() != null) {
-          throw new DirectiveExecutionException(toString() + " : " + e.getMessage(), e.getCause());
-        } else {
-          throw new DirectiveExecutionException(toString() + " : " + e.getMessage());
-=======
->>>>>>> fd667492
         }
       } catch (ELException e) {
         throw new DirectiveExecutionException(e.getMessage());
